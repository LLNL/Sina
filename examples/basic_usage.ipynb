--- conflicted
+++ resolved
@@ -30,11 +30,7 @@
     "\n",
     "import sina.datastores.sql as sina\n",
     "from sina.model import Record, generate_record_from_json\n",
-<<<<<<< HEAD
-    "from sina.utils import DataRange, has_all, has_any\n",
-=======
     "from sina.utils import DataRange\n",
->>>>>>> 9cf9380a
     "\n",
     "# By default (without an argument), we open a connection to an in-memory database.\n",
     "# If you'd like to create a file, just provide the filename as an arg.\n",
