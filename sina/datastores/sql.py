"""Contains SQL-specific implementations of our DAOs."""
import os
import numbers
import logging
import sqlalchemy
import json

import sina.dao as dao
import sina.model as model
import sina.datastores.sql_schema as schema

LOGGER = logging.getLogger(__name__)

# String used to identify a sqlite database for SQLALchemy
SQLITE = "sqlite:///"


class RecordDAO(dao.RecordDAO):
    """The DAO specifically responsible for handling Records in SQL."""

    def __init__(self, session):
        """Initialize RecordDAO with session for its SQL database."""
        self.session = session

    def insert(self, record):
        """
        Given a Record, insert it into the current SQL database.

        :param record: A Record to insert
        """
        LOGGER.debug('Inserting {} into SQL.'.format(record))
        self.session.add(schema.Record(id=record.id,
                                       type=record.type,
                                       raw=json.dumps(record.raw)))
        if record.data:
            self._insert_data(record.id, record.data)
        if record.files:
            self._insert_files(record.id, record.files)
        self.session.commit()

    def _insert_data(self, id, data):
        """
        Insert data entries into the ScalarData and StringData tables.

        Does not commit(), caller needs to do that.

        :param id: The Record ID to associate the data to.
        :param data: The list of data to insert.
        """
        LOGGER.debug('Inserting {} data entries to Record ID {}.'
                     .format(len(data), id))
        for datum in data:
            # Note: SQL doesn't support maps, so we have to convert the
            # tags to a string (if they exist).
            # Using json.dumps() instead of str() (or join()) gives valid JSON
            tags = (json.dumps(datum['tags']) if 'tags' in datum else None)
            # Check if it's a scalar
            kind = (schema.ScalarData if isinstance(datum['value'], numbers.Real)
                    else schema.StringData)
            self.session.add(kind(id=id,
                                  name=datum['name'],
                                  value=datum['value'],
                                  # units might be None, always use get()
                                  units=datum.get('units'),
                                  tags=tags))

    def _insert_files(self, id, files):
        """
        Insert files into the Document table.

        Does not commit(), caller needs to do that.

        :param id: The Record ID to associate the files to.
        :param files: The list of files to insert.
        """
        LOGGER.debug('Inserting {} files to record id={}.'
                     .format(len(files), id))
        for entry in files:
            tags = (json.dumps(entry['tags']) if 'tags' in entry else None)
            self.session.add(schema.Document(id=id,
                                             uri=entry['uri'],
                                             mimetype=entry.get('mimetype'),
                                             tags=tags))

    def get(self, id):
        """
        Given a id, return match (if any) from SQL database.

        :param id: The id of the Record to return

        :returns: A Record matching id or None
        """
        LOGGER.debug('Getting record with id={}'.format(id))
        query = (self.session.query(schema.Record)
                 .filter(schema.Record.id == id).one())
        return model.generate_record_from_json(
            json_input=json.loads(query.raw))

    def get_all_of_type(self, type, ids_only=False):
        """
        Given a type of record, return all Records of that type.

        :param type: The type of record to return, ex: run
        :param ids_only: whether to return only the ids of matching Records
                         (used for further filtering)

        :returns: a list of Records of that type or (if ids_only) a list of
                  their ids
        """
        LOGGER.debug('Getting all records of type {}.'.format(type))
        query = (self.session.query(schema.Record.id)
                             .filter(schema.Record.type == type))
        filtered_ids = [str(x[0]) for x in query.all()]
        if ids_only:
            return filtered_ids
        else:
            return self.get_many(filtered_ids)

    def get_given_document_uri(self, uri, accepted_ids_list=None, ids_only=False):
        """
        Return all records associated with documents whose uris match some arg.

        Supports the use of % as a wildcard character.

        :param uri: The uri to use as a search term, such as "foo.png"
        :param accepted_ids_list: A list of ids to restrict the search to.
                                  If not provided, all ids will be used.
        :param ids_only: whether to return only the ids of matching Records
                         (used for further filtering)

<<<<<<< HEAD
        :returns: A generator of matching records
=======
        :returns: a list of Records associated with that uri or (if ids_only) a
                  list of their ids
>>>>>>> ffda3a74
        """
        LOGGER.debug('Getting all records related to uri={}.'.format(uri))
        if accepted_ids_list:
            LOGGER.debug('Restricting to {} ids.'.format(len(accepted_ids_list)))
        # Note: Mixed results on whether SQLAlchemy's optimizer is smart enough
        # to have %-less LIKE operate on par with ==, hence this:
        if '%' in uri:
            query = (self.session.query(schema.Document.id)
                     .filter(schema.Document.uri.like(uri)).distinct())
        else:
            query = (self.session.query(schema.Document.id)
                     .filter(schema.Document.uri == uri).distinct())
        if accepted_ids_list is not None:
            query = query.filter(schema.Document
                                 .id.in_(accepted_ids_list))
        filtered_ids = [x[0] for x in query.all()]
        if ids_only:
            return filtered_ids
        else:
            return self.get_many(filtered_ids)

    # TODO: While not part of the original implementation, we now have
    # the ability to store non-scalar data as well, so we'll need a query
    # to search on them, as well as a more user-facing query that can be
    # given a list of data and call both this and the aforementioned method.
    def get_given_scalars(self, scalar_range_list, ids_only=False):
        """
        Return all records with scalars fulfilling some criteria.

        Note that this is a logical 'and'--the record must satisfy every
        conditional provided (which is also why this can't simply call
        get_given_scalar() as get_many() does with get()).

        :param scalar_range_list: A list of 'sina.ScalarRange's describing the
                                 different criteria.
        :param ids_only: whether to return only the ids of matching Records
                         (used for further filtering)

<<<<<<< HEAD
        :returns: A generator of Records fitting the criteria
=======
        :returns: a list of Records fitting those criteria or (if ids_only) a
                  list of their ids
>>>>>>> ffda3a74
        """
        LOGGER.debug('Getting all records with scalars within the following '
                     'ranges: {}'.format(scalar_range_list))
        query = self.session.query(schema.ScalarData.id)
        query = self._apply_scalar_ranges_to_query(query, scalar_range_list)
<<<<<<< HEAD
        return self.get_many(x[0] for x in query.all())
=======
        filtered_ids = [x[0] for x in query.all()]
        if ids_only:
            return filtered_ids
        else:
            return self.get_many(filtered_ids)
>>>>>>> ffda3a74

    def get_given_scalar(self, scalar_range, ids_only=False):
        """
        Return all records with scalars fulfilling some criteria.

        :param scalar_range: A sina.ScalarRange describing the criteria.
        :param ids_only: whether to return only the ids of matching Records
                         (used for further filtering)

<<<<<<< HEAD
        :returns: A generator of Records fitting the criteria
=======
        :returns: a list of Records fitting that criterion or (if ids_only) a
                  list of their ids
>>>>>>> ffda3a74
        """
        return self.get_given_scalars([scalar_range], ids_only=ids_only)

    def _apply_scalar_ranges_to_query(self, query, scalars):
        """
        Filter query object based on list of ScalarRanges.

        Uses parameter substitution to get around limitations of SQLAlchemy OR
        construct.

        :param query: A SQLAlchemy query object
        :param scalars: A list of ScalarRanges to apply to the query object

        :returns: <query>, now filtering on <scalars>
        """
        LOGGER.debug('Filtering <query={}> with <scalars={}>.'.format(query, scalars))
        search_args = {}
        for index, scalar in enumerate(scalars):
            search_args["scalar_name{}".format(index)] = scalar.name
            search_args["min{}".format(index)] = scalar.min
            search_args["max{}".format(index)] = scalar.max

        query = query.filter(sqlalchemy
                             .or_(self._build_range_filter(scalar, index)
                                  for index, scalar in enumerate(scalars)))
        query = (query.group_by(schema.ScalarData.id)
                      .having(sqlalchemy.text("{} = {}"
                              .format(sqlalchemy.func
                                      .count(schema.ScalarData.id),
                                      len(scalars)))))
        query = query.params(search_args)
        return query

    def _build_range_filter(self, scalar, index=0):
        """
        Build a TextClause to filter a SQL query using range parameters.

        Helper method to _apply_scalar_ranges_to_query. Needed in order to use
        parameter substitution and circumvent some filter limitations.

        Example clause as raw SQL:

        WHERE ScalarData.name=:scalar_name0 AND ScalarData.value<right_num0

        :param scalar: The scalar used to build the query.
        :param index: optional offset of this criteria if using multiple
                      criteria. Used for building var names for
                      parameterization.

        :returns: a TextClause object for use in a SQLAlchemy statement
        """
        LOGGER.debug('Building TextClause filter from <scalar={}> and index={}.'
                     .format(scalar, index))
        conditions = ["(ScalarData.name IS :scalar_name{} AND ScalarData.value"
                      .format(index)]

        scalar.validate_and_standardize_range()

        # Check if both sides of the range are the same number (not None)
        # Used for a small simplification: '=[5,5]' == '=5'
        if (scalar.min is not None) and (scalar.min == scalar.max):
            conditions.append(" = :min{}".format(index))

        # If both sides are None, we're only testing that a number exists
        elif scalar.min is None and scalar.max is None:
            conditions.append(" IS NOT NULL")

        else:
            if scalar.min is not None:
                conditions.append(" >= " if scalar.min_inclusive else " > ")
                conditions.append(":min{}".format(index))
            if (scalar.min is not None) and (scalar.max is not None):
                # If two-sided range, begin preparing new condition
                conditions.append(" AND ScalarData.value ")
            if scalar.max is not None:
                conditions.append(" <= " if scalar.max_inclusive else " < ")
                conditions.append(":max{}".format(index))

        conditions.append(")")
        return sqlalchemy.text(''.join(conditions))

    def get_scalars(self, id, scalar_names):
        """
        Retrieve scalars for a given record id.

        Scalars are returned in alphabetical order.

        :param id: The record id to find scalars for
        :param scalar_names: A list of the names of scalars to return
        :return: A list of scalar JSON objects matching the Mnoda specification
        """
        # Note lack of filtering on tags. Something to consider.
        # Also, how to handle values? Separate method? Search both tables?
        LOGGER.debug('Getting scalars={} for record id={}'
                     .format(scalar_names, id))
        scalars = []
        query = (self.session.query(schema.ScalarData.name, schema.ScalarData.value,
                                    schema.ScalarData.units, schema.ScalarData.tags)
                 .filter(schema.ScalarData.id == id)
                 .filter(schema.ScalarData.name.in_(scalar_names))
                 .order_by(schema.ScalarData.name.asc()).all())
        for entry in query:
            # SQL doesn't handle maps. so tags are stored as JSON lists.
            # This converts them to Python.
            tags = json.loads(entry[3]) if entry[3] else None
            scalars.append({'name': entry[0],
                            'value': entry[1],
                            'units': entry[2],
                            'tags': tags})
        return scalars

    def get_files(self, id):
        """
        Retrieve files for a given record id.

        Files are returned in the alphabetical order of their URIs

        :param id: The record id to find files for
        :return: A list of file JSON objects matching the Mnoda specification
        """
        LOGGER.debug('Getting files for record id={}'.format(id))
        query = (self.session.query(schema.Document.uri, schema.Document.mimetype,
                                    schema.Document.tags)
                             .filter(schema.Document.id == id)
                             .order_by(schema.Document.uri.asc()).all())
        files = []
        for entry in query:
            tags = json.loads(entry[2]) if entry[2] else None
            files.append({'uri': entry[0], 'mimetype': entry[1], 'tags': tags})
        return files


class RelationshipDAO(dao.RelationshipDAO):
    """The DAO responsible for handling Relationships in SQL."""

    def __init__(self, session):
        """Initialize RelationshipDAO with session for its SQL database."""
        self.session = session

    def insert(self, relationship=None, subject_id=None,
               object_id=None, predicate=None):
        """
        Given some Relationship, import it into the SQL database.

        This can create an entry from either an existing relationship object
        or from its components (subject id, object id, predicate). If all four
        are provided, the Relationship will be used.

        A Relationship describes the connection between two objects in the
        form <subject_id> <predicate> <object_id>, ex:

        Task44 contains Run2001

        :param subject_id: The id of the subject.
        :param object_id: The id of the object.
        :param predicate: A string describing the relationship.
        :param relationship: A Relationship object to build entry from.
        """
        LOGGER.debug('Inserting relationship={}, subject_id={}, object_id={}, '
                     'and predicate={}.'.format(relationship,
                                                subject_id,
                                                object_id,
                                                predicate))
        if relationship and subject_id and object_id and predicate:
            LOGGER.warning('Given relationship object and '
                           'subject_id/object_id/predicate objects. Using '
                           'relationship.')
        if not (relationship or (subject_id and object_id and predicate)):
            msg = ("Must supply either Relationship or subject_id, "
                   "object_id, and predicate.")
            LOGGER.error(msg)
            raise ValueError(msg)
        if relationship:
            subject_id = relationship.subject_id
            object_id = relationship.object_id
            predicate = relationship.predicate
        self.session.add(schema.Relationship(subject_id=subject_id,
                                             object_id=object_id,
                                             predicate=predicate))
        self.session.commit()

    # Note that get() is implemented by its parent.

    # TODO: Ongoing question of whether these should return generators.

    def _get_given_subject_id(self, subject_id, predicate=None):
        """
        Given record id, return all Relationships with that id as subject.

        Returns None if none found. Wrapped by get(). Optionally filters on
        predicate as well.

        :param subject_id: The subject_id of Relationships to return
        :param predicate: Optionally, the Relationship predicate to filter on.

        :returns: A list of Relationships fitting the criteria or None.
        """
        LOGGER.debug('Getting relationships related to subject_id={} and '
                     'predicate={}.'.format(subject_id, predicate))
        query = (self.session.query(schema.Relationship)
                 .filter(schema.Relationship.subject_id == subject_id))
        if predicate:
            query.filter(schema.Relationship.predicate == predicate)

        return self._build_relationships(query.all())

    def _get_given_object_id(self, object_id, predicate=None):
        """
        Given record id, return all Relationships with that id as object.

        Returns None if none found. Wrapped by get(). Optionally filters on
        predicate as well.

        :param object_id: The object_id of Relationships to return
        :param predicate: Optionally, the Relationship predicate to filter on.

        :returns: A list of Relationships fitting the criteria or None.
        """
        LOGGER.debug('Getting relationships related to object_id={} and '
                     'predicate={}.'.format(object_id, predicate))
        query = (self.session.query(schema.Relationship)
                 .filter(schema.Relationship.object_id == object_id))
        if predicate:
            query.filter(schema.Relationship.predicate == predicate)

        return self._build_relationships(query.all())

    def _get_given_predicate(self, predicate):
        """
        Given predicate, return all Relationships with that predicate.

        :param predicate: The predicate describing Relationships to return

        :returns: A list of Relationships fitting the criteria
        """
        LOGGER.debug('Getting relationships related to predicate={}.'
                     .format(predicate))
        query = (self.session.query(schema.Relationship)
                 .filter(schema.Relationship.predicate == predicate))

        return self._build_relationships(query.all())

    def _build_relationships(self, query):
        """
        Given query results, build a list of Relationships.

        :param query: The query results to build from.
        """
        LOGGER.debug('Building relationships from query={}'.format(query))
        relationships = []
        for relationship in query:
            rel_obj = model.Relationship(subject_id=relationship.subject_id,
                                         object_id=relationship.object_id,
                                         predicate=relationship.predicate)
            relationships.append(rel_obj)
        return relationships


class RunDAO(dao.RunDAO):
    """DAO responsible for handling Runs, (Record subtype), in SQL."""

    def __init__(self, session, recordDAO):
        """Initialize RunDAO and assign a contained RecordDAO."""
        super(RunDAO, self).__init__(recordDAO)
        self.session = session
        self.record_DAO = recordDAO

    def insert(self, run):
        """
        Given a Run, import it into the current SQL database.

        :param run: A Run to import
        """
        LOGGER.debug('Inserting {} into SQL.'.format(run))
        self.session.add(schema.Run(id=run.id,
                                    application=run.application,
                                    user=run.user,
                                    version=run.version))
        self.record_DAO.insert(run)
        self.session.commit()
        # TODO: Previous question carried forward:
        # When inserting to Run, should we also insert to Record?
        # Or should the "all Runs are Records" be expressed elsewhere?

    def get(self, id):
        """
        Given a run's id, return match (if any) from SQL database.

        :param id: The id of some run

        :returns: A run matching that identifier or None
        """
        LOGGER.debug('Getting run with id: {}'.format(id))
        record = (self.session.query(schema.Record)
                  .filter(schema.Record.id == id).one())
        return model.generate_run_from_json(json.loads(record.raw))

    def _convert_record_to_run(self, record):
        """
        Build a Run using a Record and run metadata.

        A variant of get() for internal use which allows us to recycle some of
        Record's functionality. Given a Record, pulls in its information from
        Run and folds it into a new Run object. Allows us to skip an extra read
        of the record table.

        :param record: A Record object to build the Run from.

        :returns: A Run representing the Record plus metadata. None if given
            a record that isn't a run as input.
        """
        LOGGER.debug('Converting {} to run.'.format(record))
        if record.type == 'run':
            return model.generate_run_from_json(json_input=record.raw)
        else:
            msg = ('Record must be of subtype Run to convert to Run. Given '
                   '{}.'.format(record.id))
            LOGGER.warn(msg)
            raise ValueError(msg)


class DAOFactory(dao.DAOFactory):
    """
    Build SQL-backed DAOs for interacting with Mnoda-based objects.

    Includes Records, Relationships, etc.
    """

    def __init__(self, db_path=None):
        """
        Initialize a Factory with a path to its backend.

        Currently supports only SQLite.

        :param db_path: Path to the database to use as a backend. If None, will
                        use an in-memory database.
        """
        self.db_path = db_path
        if db_path:
            engine = sqlalchemy.create_engine(SQLITE + db_path)
            if not os.path.exists(db_path):
                schema.Base.metadata.create_all(engine)
        else:
            engine = sqlalchemy.create_engine('sqlite:///')
            schema.Base.metadata.create_all(engine)
        session = sqlalchemy.orm.sessionmaker(bind=engine)
        self.session = session()

    def createRecordDAO(self):
        """
        Create a DAO for interacting with records.

        :returns: a RecordDAO
        """
        return RecordDAO(session=self.session)

    def createRelationshipDAO(self):
        """
        Create a DAO for interacting with relationships.

        :returns: a RelationshipDAO
        """
        return RelationshipDAO(session=self.session)

    def createRunDAO(self):
        """
        Create a DAO for interacting with runs.

        :returns: a RunDAO
        """
        return RunDAO(session=self.session,
                      recordDAO=self.createRecordDAO())

    def __repr__(self):
        """Return a string representation of a SQL DAOFactory."""
        return 'SQL DAOFactory <db_path={}>'.format(self.db_path)<|MERGE_RESOLUTION|>--- conflicted
+++ resolved
@@ -104,17 +104,19 @@
         :param ids_only: whether to return only the ids of matching Records
                          (used for further filtering)
 
-        :returns: a list of Records of that type or (if ids_only) a list of
-                  their ids
+        :returns: A generator of Records of that type or (if ids_only) a
+                  generator of their ids
         """
         LOGGER.debug('Getting all records of type {}.'.format(type))
         query = (self.session.query(schema.Record.id)
                              .filter(schema.Record.type == type))
-        filtered_ids = [str(x[0]) for x in query.all()]
         if ids_only:
-            return filtered_ids
-        else:
-            return self.get_many(filtered_ids)
+            for x in query.all():
+                yield str(x[0])
+        else:
+            filtered_ids = [str(x[0]) for x in query.all()]
+            for record in self.get_many(filtered_ids):
+                yield record
 
     def get_given_document_uri(self, uri, accepted_ids_list=None, ids_only=False):
         """
@@ -128,12 +130,8 @@
         :param ids_only: whether to return only the ids of matching Records
                          (used for further filtering)
 
-<<<<<<< HEAD
-        :returns: A generator of matching records
-=======
-        :returns: a list of Records associated with that uri or (if ids_only) a
-                  list of their ids
->>>>>>> ffda3a74
+        :returns: A generator of matching records or (if ids_only) a
+                  generator of their ids
         """
         LOGGER.debug('Getting all records related to uri={}.'.format(uri))
         if accepted_ids_list:
@@ -149,11 +147,13 @@
         if accepted_ids_list is not None:
             query = query.filter(schema.Document
                                  .id.in_(accepted_ids_list))
-        filtered_ids = [x[0] for x in query.all()]
         if ids_only:
-            return filtered_ids
-        else:
-            return self.get_many(filtered_ids)
+            for x in query.all():
+                yield x[0]
+        else:
+            filtered_ids = [x[0] for x in query.all()]
+            for record in self.get_many(filtered_ids):
+                yield record
 
     # TODO: While not part of the original implementation, we now have
     # the ability to store non-scalar data as well, so we'll need a query
@@ -172,26 +172,20 @@
         :param ids_only: whether to return only the ids of matching Records
                          (used for further filtering)
 
-<<<<<<< HEAD
-        :returns: A generator of Records fitting the criteria
-=======
-        :returns: a list of Records fitting those criteria or (if ids_only) a
-                  list of their ids
->>>>>>> ffda3a74
+        :returns: A generator of Records fitting the criteriaor (if ids_only) a
+                  generator of their ids
         """
         LOGGER.debug('Getting all records with scalars within the following '
                      'ranges: {}'.format(scalar_range_list))
         query = self.session.query(schema.ScalarData.id)
         query = self._apply_scalar_ranges_to_query(query, scalar_range_list)
-<<<<<<< HEAD
-        return self.get_many(x[0] for x in query.all())
-=======
-        filtered_ids = [x[0] for x in query.all()]
         if ids_only:
-            return filtered_ids
-        else:
-            return self.get_many(filtered_ids)
->>>>>>> ffda3a74
+            for x in query.all():
+                yield x[0]
+        else:
+            filtered_ids = [x[0] for x in query.all()]
+            for record in self.get_many(filtered_ids):
+                yield record
 
     def get_given_scalar(self, scalar_range, ids_only=False):
         """
@@ -201,14 +195,11 @@
         :param ids_only: whether to return only the ids of matching Records
                          (used for further filtering)
 
-<<<<<<< HEAD
-        :returns: A generator of Records fitting the criteria
-=======
-        :returns: a list of Records fitting that criterion or (if ids_only) a
-                  list of their ids
->>>>>>> ffda3a74
+        :returns: A generator of Records fitting the criteria or (if ids_only) a
+                  generator of their ids
         """
         return self.get_given_scalars([scalar_range], ids_only=ids_only)
+
 
     def _apply_scalar_ranges_to_query(self, query, scalars):
         """
