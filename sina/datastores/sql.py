"""Contains SQL-specific implementations of our DAOs."""
import os
import numbers
import logging
import sqlalchemy
import json
from collections import defaultdict

import sina.dao as dao
import sina.model as model
import sina.datastores.sql_schema as schema

LOGGER = logging.getLogger(__name__)

# String used to identify a sqlite database for SQLALchemy
SQLITE = "sqlite:///"


class RecordDAO(dao.RecordDAO):
    """The DAO specifically responsible for handling Records in SQL."""

    def __init__(self, session):
        """Initialize RecordDAO with session for its SQL database."""
        self.session = session

    def insert(self, record):
        """
        Given a Record, insert it into the current SQL database.

        :param record: A Record to insert
        """
        LOGGER.debug('Inserting {} into SQL.'.format(record))
        is_valid, warnings = record.is_valid()
        if not is_valid:
            raise ValueError(warnings)
        self.session.add(schema.Record(id=record.id,
                                       type=record.type,
                                       raw=json.dumps(record.raw)))
        if record.data:
            self._insert_data(record.id, record.data)
        if record.files:
            self._insert_files(record.id, record.files)
        self.session.commit()

    def _insert_data(self, id, data):
        """
        Insert data entries into the ScalarData and StringData tables.

        Does not commit(), caller needs to do that.

        :param id: The Record ID to associate the data to.
        :param data: The dictionary of data to insert.
        """
        LOGGER.debug('Inserting {} data entries to Record ID {}.'
                     .format(len(data), id))
        for datum_name, datum in data.items():
            # Note: SQL doesn't support maps, so we have to convert the
            # tags to a string (if they exist).
            # Using json.dumps() instead of str() (or join()) gives valid JSON
            tags = (json.dumps(datum['tags']) if 'tags' in datum else None)
            # Check if it's a scalar
            kind = (schema.ScalarData if isinstance(datum['value'], numbers.Real)
                    else schema.StringData)
            self.session.add(kind(id=id,
                                  name=datum_name,
                                  value=datum['value'],
                                  # units might be None, always use get()
                                  units=datum.get('units'),
                                  tags=tags))

    def _insert_files(self, id, files):
        """
        Insert files into the Document table.

        Does not commit(), caller needs to do that.

        :param id: The Record ID to associate the files to.
        :param files: The list of files to insert.
        """
        LOGGER.debug('Inserting {} files to record id={}.'
                     .format(len(files), id))
        for entry in files:
            tags = (json.dumps(entry['tags']) if 'tags' in entry else None)
            self.session.add(schema.Document(id=id,
                                             uri=entry['uri'],
                                             mimetype=entry.get('mimetype'),
                                             tags=tags))

    def get(self, id):
        """
        Given a id, return match (if any) from SQL database.

        :param id: The id of the Record to return

        :returns: A Record matching id or None
        """
        LOGGER.debug('Getting record with id={}'.format(id))
        query = (self.session.query(schema.Record)
                 .filter(schema.Record.id == id).one())
        return model.generate_record_from_json(
            json_input=json.loads(query.raw))

    def get_all_of_type(self, type, ids_only=False):
        """
        Given a type of record, return all Records of that type.

        :param type: The type of record to return, ex: run
        :param ids_only: whether to return only the ids of matching Records
                         (used for further filtering)

        :returns: a list of Records of that type or (if ids_only) a list of
                  their ids
        """
        LOGGER.debug('Getting all records of type {}.'.format(type))
        query = (self.session.query(schema.Record.id)
                             .filter(schema.Record.type == type))
        filtered_ids = [str(x[0]) for x in query.all()]
        if ids_only:
            return filtered_ids
        else:
            return self.get_many(filtered_ids)

    def get_given_document_uri(self, uri, accepted_ids_list=None, ids_only=False):
        """
        Return all records associated with documents whose uris match some arg.

        Supports the use of % as a wildcard character.

        :param uri: The uri to use as a search term, such as "foo.png"
        :param accepted_ids_list: A list of ids to restrict the search to.
                                  If not provided, all ids will be used.
        :param ids_only: whether to return only the ids of matching Records
                         (used for further filtering)

        :returns: a list of Records associated with that uri or (if ids_only) a
                  list of their ids
        """
        LOGGER.debug('Getting all records related to uri={}.'.format(uri))
        if accepted_ids_list:
            LOGGER.debug('Restricting to {} ids.'.format(len(accepted_ids_list)))
        # Note: Mixed results on whether SQLAlchemy's optimizer is smart enough
        # to have %-less LIKE operate on par with ==, hence this:
        if '%' in uri:
            query = (self.session.query(schema.Document.id)
                     .filter(schema.Document.uri.like(uri)).distinct())
        else:
            query = (self.session.query(schema.Document.id)
                     .filter(schema.Document.uri == uri).distinct())
        if accepted_ids_list is not None:
            query = query.filter(schema.Document
                                 .id.in_(accepted_ids_list))
        filtered_ids = [x[0] for x in query.all()]
        if ids_only:
            return filtered_ids
        else:
            return self.get_many(filtered_ids)

    # TODO: While not part of the original implementation, we now have
    # the ability to store non-scalar data as well, so we'll need a query
    # to search on them, as well as a more user-facing query that can be
    # given a list of data and call both this and the aforementioned method.
    def get_given_scalars(self, scalar_range_list, ids_only=False):
        """
        Return all records with scalars fulfilling some criteria.

        Note that this is a logical 'and'--the record must satisfy every
        conditional provided (which is also why this can't simply call
        get_given_scalar() as get_many() does with get()).

        :param scalar_range_list: A list of 'sina.ScalarRange's describing the
                                 different criteria.
        :param ids_only: whether to return only the ids of matching Records
                         (used for further filtering)

        :returns: a list of Records fitting those criteria or (if ids_only) a
                  list of their ids
        """
        LOGGER.debug('Getting all records with scalars within the following '
                     'ranges: {}'.format(scalar_range_list))
        query = self.session.query(schema.ScalarData.id)
        query = self._apply_scalar_ranges_to_query(query, scalar_range_list)
        filtered_ids = [x[0] for x in query.all()]
        if ids_only:
            return filtered_ids
        else:
            return self.get_many(filtered_ids)

    def get_given_scalar(self, scalar_range, ids_only=False):
        """
        Return all records with scalars fulfilling some criteria.

        :param scalar_range: A sina.ScalarRange describing the criteria.
        :param ids_only: whether to return only the ids of matching Records
                         (used for further filtering)

        :returns: a list of Records fitting that criterion or (if ids_only) a
                  list of their ids
        """
        return self.get_given_scalars([scalar_range], ids_only=ids_only)

    def _apply_scalar_ranges_to_query(self, query, scalars):
        """
        Filter query object based on list of ScalarRanges.

        Uses parameter substitution to get around limitations of SQLAlchemy OR
        construct.

        :param query: A SQLAlchemy query object
        :param scalars: A list of ScalarRanges to apply to the query object

        :returns: <query>, now filtering on <scalars>
        """
        LOGGER.debug('Filtering <query={}> with <scalars={}>.'.format(query, scalars))
        search_args = {}
        for index, scalar in enumerate(scalars):
            search_args["scalar_name{}".format(index)] = scalar.name
            search_args["min{}".format(index)] = scalar.min
            search_args["max{}".format(index)] = scalar.max

        query = query.filter(sqlalchemy
                             .or_(self._build_range_filter(scalar, index)
                                  for index, scalar in enumerate(scalars)))
        query = (query.group_by(schema.ScalarData.id)
                      .having(sqlalchemy.text("{} = {}"
                              .format(sqlalchemy.func
                                      .count(schema.ScalarData.id),
                                      len(scalars)))))
        query = query.params(search_args)
        return query

    def _build_range_filter(self, scalar, index=0):
        """
        Build a TextClause to filter a SQL query using range parameters.

        Helper method to _apply_scalar_ranges_to_query. Needed in order to use
        parameter substitution and circumvent some filter limitations.

        Example clause as raw SQL:

        WHERE ScalarData.name=:scalar_name0 AND ScalarData.value<right_num0

        :param scalar: The scalar used to build the query.
        :param index: optional offset of this criteria if using multiple
                      criteria. Used for building var names for
                      parameterization.

        :returns: a TextClause object for use in a SQLAlchemy statement
        """
        LOGGER.debug('Building TextClause filter from <scalar={}> and index={}.'
                     .format(scalar, index))
        conditions = ["(ScalarData.name IS :scalar_name{} AND ScalarData.value"
                      .format(index)]

        scalar.validate_and_standardize_range()

        # Check if both sides of the range are the same number (not None)
        # Used for a small simplification: '=[5,5]' == '=5'
        if (scalar.min is not None) and (scalar.min == scalar.max):
            conditions.append(" = :min{}".format(index))

        # If both sides are None, we're only testing that a number exists
        elif scalar.min is None and scalar.max is None:
            conditions.append(" IS NOT NULL")

        else:
            if scalar.min is not None:
                conditions.append(" >= " if scalar.min_inclusive else " > ")
                conditions.append(":min{}".format(index))
            if (scalar.min is not None) and (scalar.max is not None):
                # If two-sided range, begin preparing new condition
                conditions.append(" AND ScalarData.value ")
            if scalar.max is not None:
                conditions.append(" <= " if scalar.max_inclusive else " < ")
                conditions.append(":max{}".format(index))

        conditions.append(")")
        return sqlalchemy.text(''.join(conditions))

    def get_data_for_records(self, id_list, data_list):
        """
        Retrieve a subset of data for Records in id_list.

        For example, it might get "debugger_version" and "volume" for the
        Records with ids "foo_1" and "foo_3". It's returned in a dictionary of
        dictionaries; the outer key is the record_id, the inner key is the
        name of the data piece (ex: "volume"). So::

            {"foo_1": {"volume": {"value": 12, "units": cm^3},
                       "debugger_version": {"value": "alpha"}}
             "foo_3": {"debugger_version": {"value": "alpha"}}

        As seen in foo_3 above, if a piece of data is missing, it won't be
        included; think of this as a subset of a Record's own data. Similarly,
        if a Record ends up containing none of the requested data, it will be
        omitted.

        :param id_list: A list of the record ids to find data for
        :param data_list: A list of the names of data fields to find

        :returns: a dictionary of dictionaries containing the requested data,
                 keyed by record_id and then data field name.
        """
        LOGGER.debug('Getting data in {} for record ids in {}'
                     .format(data_list, id_list))
        data = defaultdict(lambda: defaultdict(dict))
        query_tables = [schema.ScalarData, schema.StringData]
        for query_table in query_tables:
            query = (self.session.query(query_table.id,
                                        query_table.name,
                                        query_table.value,
                                        query_table.units,
                                        query_table.tags)
                     .filter(query_table.id.in_(id_list))
                     .filter(query_table.name.in_(data_list)))
            for result in query:
                datapoint = {"value": result.value}
                if result.units:
                    datapoint["units"] = result.units
                if result.tags:
                    # Convert from string to ks
                    datapoint["tags"] = json.loads(result.tags)
                data[result.id][result.name] = datapoint
        return data

    def get_scalars(self, id, scalar_names):
        """
        LEGACY: retrieve scalars for a given record id.

        This is a legacy method. Consider accessing data from Records directly,
        ex scalar_info = my_rec["data"][scalar_name]

<<<<<<< HEAD
        Note: this returns an alphabetized list rather than a dictionary.
=======
        Scalars are returned as a dictionary with the same format as a Record's
        data attribute (it's a subset of it)
>>>>>>> 3a9549a1

        :param id: The record id to find scalars for
        :param scalar_names: A list of the names of scalars to return

        :return: A dict of scalars matching the Mnoda data specification
        """
        # Not a strict subset of get_data_for_records() in that this will
        # never return stringdata, and gives a list instead of a dict.
        LOGGER.debug('Getting scalars={} for record id={}'
                     .format(scalar_names, id))
        scalars = {}
        query = (self.session.query(schema.ScalarData.name, schema.ScalarData.value,
                                    schema.ScalarData.units, schema.ScalarData.tags)
                 .filter(schema.ScalarData.id == id)
                 .filter(schema.ScalarData.name.in_(scalar_names))
                 .order_by(schema.ScalarData.name.asc()).all())
        for entry in query:
            # SQL doesn't handle maps. so tags are stored as JSON lists.
            # This converts them to Python.
            tags = json.loads(entry[3]) if entry[3] else None
            scalars[entry[0]] = {'value': entry[1],
                                 'units': entry[2],
                                 'tags': tags}
        return scalars

    def get_files(self, id):
        """
        Retrieve files for a given record id.

        Files are returned in the alphabetical order of their URIs

        :param id: The record id to find files for
        :return: A list of file JSON objects matching the Mnoda specification
        """
        LOGGER.debug('Getting files for record id={}'.format(id))
        query = (self.session.query(schema.Document.uri, schema.Document.mimetype,
                                    schema.Document.tags)
                             .filter(schema.Document.id == id)
                             .order_by(schema.Document.uri.asc()).all())
        files = []
        for entry in query:
            tags = json.loads(entry[2]) if entry[2] else None
            files.append({'uri': entry[0], 'mimetype': entry[1], 'tags': tags})
        return files


class RelationshipDAO(dao.RelationshipDAO):
    """The DAO responsible for handling Relationships in SQL."""

    def __init__(self, session):
        """Initialize RelationshipDAO with session for its SQL database."""
        self.session = session

    def insert(self, relationship=None, subject_id=None,
               object_id=None, predicate=None):
        """
        Given some Relationship, import it into the SQL database.

        This can create an entry from either an existing relationship object
        or from its components (subject id, object id, predicate). If all four
        are provided, the Relationship will be used.

        A Relationship describes the connection between two objects in the
        form <subject_id> <predicate> <object_id>, ex:

        Task44 contains Run2001

        :param subject_id: The id of the subject.
        :param object_id: The id of the object.
        :param predicate: A string describing the relationship.
        :param relationship: A Relationship object to build entry from.
        """
        LOGGER.debug('Inserting relationship={}, subject_id={}, object_id={}, '
                     'and predicate={}.'.format(relationship,
                                                subject_id,
                                                object_id,
                                                predicate))
        if relationship and subject_id and object_id and predicate:
            LOGGER.warning('Given relationship object and '
                           'subject_id/object_id/predicate objects. Using '
                           'relationship.')
        if not (relationship or (subject_id and object_id and predicate)):
            msg = ("Must supply either Relationship or subject_id, "
                   "object_id, and predicate.")
            LOGGER.error(msg)
            raise ValueError(msg)
        if relationship:
            subject_id = relationship.subject_id
            object_id = relationship.object_id
            predicate = relationship.predicate
        self.session.add(schema.Relationship(subject_id=subject_id,
                                             object_id=object_id,
                                             predicate=predicate))
        self.session.commit()

    # Note that get() is implemented by its parent.

    # TODO: Ongoing question of whether these should return generators.

    def _get_given_subject_id(self, subject_id, predicate=None):
        """
        Given record id, return all Relationships with that id as subject.

        Returns None if none found. Wrapped by get(). Optionally filters on
        predicate as well.

        :param subject_id: The subject_id of Relationships to return
        :param predicate: Optionally, the Relationship predicate to filter on.

        :returns: A list of Relationships fitting the criteria or None.
        """
        LOGGER.debug('Getting relationships related to subject_id={} and '
                     'predicate={}.'.format(subject_id, predicate))
        query = (self.session.query(schema.Relationship)
                 .filter(schema.Relationship.subject_id == subject_id))
        if predicate:
            query.filter(schema.Relationship.predicate == predicate)

        return self._build_relationships(query.all())

    def _get_given_object_id(self, object_id, predicate=None):
        """
        Given record id, return all Relationships with that id as object.

        Returns None if none found. Wrapped by get(). Optionally filters on
        predicate as well.

        :param object_id: The object_id of Relationships to return
        :param predicate: Optionally, the Relationship predicate to filter on.

        :returns: A list of Relationships fitting the criteria or None.
        """
        LOGGER.debug('Getting relationships related to object_id={} and '
                     'predicate={}.'.format(object_id, predicate))
        query = (self.session.query(schema.Relationship)
                 .filter(schema.Relationship.object_id == object_id))
        if predicate:
            query.filter(schema.Relationship.predicate == predicate)

        return self._build_relationships(query.all())

    def _get_given_predicate(self, predicate):
        """
        Given predicate, return all Relationships with that predicate.

        :param predicate: The predicate describing Relationships to return

        :returns: A list of Relationships fitting the criteria
        """
        LOGGER.debug('Getting relationships related to predicate={}.'
                     .format(predicate))
        query = (self.session.query(schema.Relationship)
                 .filter(schema.Relationship.predicate == predicate))

        return self._build_relationships(query.all())

    def _build_relationships(self, query):
        """
        Given query results, build a list of Relationships.

        :param query: The query results to build from.
        """
        LOGGER.debug('Building relationships from query={}'.format(query))
        relationships = []
        for relationship in query:
            rel_obj = model.Relationship(subject_id=relationship.subject_id,
                                         object_id=relationship.object_id,
                                         predicate=relationship.predicate)
            relationships.append(rel_obj)
        return relationships


class RunDAO(dao.RunDAO):
    """DAO responsible for handling Runs, (Record subtype), in SQL."""

    def __init__(self, session, recordDAO):
        """Initialize RunDAO and assign a contained RecordDAO."""
        super(RunDAO, self).__init__(recordDAO)
        self.session = session
        self.record_DAO = recordDAO

    def insert(self, run):
        """
        Given a Run, import it into the current SQL database.

        :param run: A Run to import
        """
        LOGGER.debug('Inserting {} into SQL.'.format(run))
        self.session.add(schema.Run(id=run.id,
                                    application=run.application,
                                    user=run.user,
                                    version=run.version))
        self.record_DAO.insert(run)
        self.session.commit()
        # TODO: Previous question carried forward:
        # When inserting to Run, should we also insert to Record?
        # Or should the "all Runs are Records" be expressed elsewhere?

    def get(self, id):
        """
        Given a run's id, return match (if any) from SQL database.

        :param id: The id of some run

        :returns: A run matching that identifier or None
        """
        LOGGER.debug('Getting run with id: {}'.format(id))
        record = (self.session.query(schema.Record)
                  .filter(schema.Record.id == id).one())
        return model.generate_run_from_json(json.loads(record.raw))

    def _convert_record_to_run(self, record):
        """
        Build a Run using a Record and run metadata.

        A variant of get() for internal use which allows us to recycle some of
        Record's functionality. Given a Record, pulls in its information from
        Run and folds it into a new Run object. Allows us to skip an extra read
        of the record table.

        :param record: A Record object to build the Run from.

        :returns: A Run representing the Record plus metadata. None if given
            a record that isn't a run as input.
        """
        LOGGER.debug('Converting {} to run.'.format(record))
        if record.type == 'run':
            return model.generate_run_from_json(json_input=record.raw)
        else:
            msg = ('Record must be of subtype Run to convert to Run. Given '
                   '{}.'.format(record.id))
            LOGGER.warn(msg)
            raise ValueError(msg)


class DAOFactory(dao.DAOFactory):
    """
    Build SQL-backed DAOs for interacting with Mnoda-based objects.

    Includes Records, Relationships, etc.
    """

    def __init__(self, db_path=None):
        """
        Initialize a Factory with a path to its backend.

        Currently supports only SQLite.

        :param db_path: Path to the database to use as a backend. If None, will
                        use an in-memory database.
        """
        self.db_path = db_path
        if db_path:
            engine = sqlalchemy.create_engine(SQLITE + db_path)
            if not os.path.exists(db_path):
                schema.Base.metadata.create_all(engine)
        else:
            engine = sqlalchemy.create_engine('sqlite:///')
            schema.Base.metadata.create_all(engine)
        session = sqlalchemy.orm.sessionmaker(bind=engine)
        self.session = session()

    def createRecordDAO(self):
        """
        Create a DAO for interacting with records.

        :returns: a RecordDAO
        """
        return RecordDAO(session=self.session)

    def createRelationshipDAO(self):
        """
        Create a DAO for interacting with relationships.

        :returns: a RelationshipDAO
        """
        return RelationshipDAO(session=self.session)

    def createRunDAO(self):
        """
        Create a DAO for interacting with runs.

        :returns: a RunDAO
        """
        return RunDAO(session=self.session,
                      recordDAO=self.createRecordDAO())

    def __repr__(self):
        """Return a string representation of a SQL DAOFactory."""
        return 'SQL DAOFactory <db_path={}>'.format(self.db_path)<|MERGE_RESOLUTION|>--- conflicted
+++ resolved
@@ -329,12 +329,8 @@
         This is a legacy method. Consider accessing data from Records directly,
         ex scalar_info = my_rec["data"][scalar_name]
 
-<<<<<<< HEAD
-        Note: this returns an alphabetized list rather than a dictionary.
-=======
         Scalars are returned as a dictionary with the same format as a Record's
         data attribute (it's a subset of it)
->>>>>>> 3a9549a1
 
         :param id: The record id to find scalars for
         :param scalar_names: A list of the names of scalars to return
@@ -342,7 +338,7 @@
         :return: A dict of scalars matching the Mnoda data specification
         """
         # Not a strict subset of get_data_for_records() in that this will
-        # never return stringdata, and gives a list instead of a dict.
+        # never return stringdata
         LOGGER.debug('Getting scalars={} for record id={}'
                      .format(scalar_names, id))
         scalars = {}
