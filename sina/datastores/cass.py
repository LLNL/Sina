--- conflicted
+++ resolved
@@ -248,12 +248,8 @@
         :param ids_only: whether to return only the ids of matching Records
                          (used for further filtering)
 
-<<<<<<< HEAD
-        :returns: A generator of found records
-=======
-        :returns: a list of Records associated with that uri or (if ids_only) a
-                  list of their ids
->>>>>>> ffda3a74
+        :returns: A generator of found records or (if ids_only) a
+                  generator of their ids
         """
         LOGGER.debug('Getting all records related to uri={}.'.format(uri))
         if accepted_ids_list:
@@ -297,9 +293,11 @@
                             .values_list('id', flat=True))
 
         if ids_only:
-            return list(match_ids)
+            for id in match_ids:
+                yield id
         else:
-            return self.get_many(match_ids)
+            for record in self.get_many(match_ids):
+                yield record
 
     def get_given_scalars(self, scalar_range_list, ids_only=False):
         """
@@ -314,12 +312,8 @@
         :param ids_only: whether to return only the ids of matching Records
                          (used for further filtering)
 
-<<<<<<< HEAD
-        :returns: A generator of Records fitting the criteria
-=======
-        :returns: a list of Records fitting those criteria or (if ids_only) a
-                  list of their ids
->>>>>>> ffda3a74
+        :returns: A generator of Records fitting the criteria or (if ids_only) a
+                  generator of their ids
         """
         LOGGER.debug('Getting all records with scalars within the following '
                      'ranges: {}'.format(scalar_range_list))
@@ -338,9 +332,11 @@
                                                                    scalar_range)
                     filtered_ids = list(query.values_list('id', flat=True).all())
         if ids_only:
-            return list(filtered_ids)
+            for id in filtered_ids:
+                yield id
         else:
-            return self.get_many(filtered_ids)
+            for record in self.get_many(filtered_ids):
+                yield record
 
     def get_given_scalar(self, scalar_range, ids_only=False):
         """
@@ -351,27 +347,20 @@
         :param ids_only: whether to return only the ids of matching Records
                          (used for further filtering)
 
-<<<<<<< HEAD
-        :returns: A generator of Records fitting the criteria
-=======
-        :returns: a list of Records fitting that criterion or (if ids_only) a
-                  list of their ids
->>>>>>> ffda3a74
+        :returns: A generator of Records fitting the criteria or (if ids_only) a
+                  generator of their ids
         """
         LOGGER.debug('Getting all records with scalars within the range: {}'
                      .format(scalar_range))
         query = schema.RecordFromScalarData.objects
-<<<<<<< HEAD
-        out = self._configure_query_for_scalar_range(query, scalar_range).all()
-        return self.get_many(x.id for x in out)
-=======
         filtered_ids = (self._configure_query_for_scalar_range(query, scalar_range)
                         .values_list('id', flat=True).all())
         if ids_only:
-            return list(filtered_ids)
+            for id in filtered_ids:
+                yield id
         else:
-            return self.get_many(filtered_ids)
->>>>>>> ffda3a74
+            for record in self.get_many(filtered_ids):
+                yield record
 
     def _configure_query_for_scalar_range(self, query, scalar_range):
         """
