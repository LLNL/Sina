--- conflicted
+++ resolved
@@ -14,10 +14,8 @@
     """
     A record is any arbitrary object we've chosen to store.
 
-<<<<<<< HEAD
     A record is guaranteed to have exactly two things: an id and a type.
-    Records may also have values and/or documents associated with them, as well
-    as a "raw" (the JSON string it was created from, if applicable).
+    Records may also have data and/or documents associated with them.
 
     There are subtypes of Records with additional field support, such as Runs.
     On ingestion, the "type" field determines whether the object is a Record or
@@ -29,21 +27,21 @@
     of that child.
     """
 
-    def __init__(self, record_id, record_type, values=[], files=[],
+    def __init__(self, record_id, record_type, data=[], files=[],
                  user_defined={}):
         """
         Create Record with its id, type, and optional args.
 
-        Currently, values and files are expected to be lists of dicts.
+        Currently, data and files are expected to be lists of dicts.
         Lists of strings (ex: ['{"name":"foo"}']) won't be read correctly.
-        See the Mnoda section of the documentation for what values and
+        See the Mnoda section of the documentation for what data and
         files should contain, and try Record.is_valid(print_warnings=True)
         if you run into issues.
 
         :param record_id: The id of the record. Should be unique within a dataset
         :param record_type: The type of record. Some types are reserved for
                             children, see sina.model.RESERVED_TYPES
-        :param values: A list of dicts representing the Record's values
+        :param data: A list of dicts representing the Record's data.
         :param files: A list of dicts representing the Record's files
         :param user_defined: A dictionary of additional miscellaneous data to
                              store, such as notes. The backend will not index on this.
@@ -51,21 +49,7 @@
         self.raw = {}
         self.record_id = record_id
         self.record_type = record_type
-        self.values = values
-=======
-    A record is guaranteed exactly three things: an id, a type, and the raw
-    version of its contents (a JSON object). Depending on
-    its type, a record might also be something else (ex: a Run). Records may
-    also have data and/or documents associated with them.
-    """
-
-    def __init__(self, record_id, record_type, raw, data=None, files=None):
-        """Create Record with its id, type, raw, and optional args."""
-        self.record_id = record_id
-        self.record_type = record_type
-        self.raw = raw
         self.data = data
->>>>>>> 4169ce65
         self.files = files
         self.user_defined = user_defined
 
@@ -90,12 +74,12 @@
         self['record_type'] = record_type
 
     @property
-    def values(self):
-        return self['values']
-
-    @values.setter
-    def values(self, values):
-        self['values'] = values
+    def data(self):
+        return self['data']
+
+    @data.setter
+    def data(self, data):
+        self['data'] = data
 
     @property
     def files(self):
@@ -142,8 +126,8 @@
         :returns: A JSON string representing this Record
         """
         json_obj = {"id": self.record_id, "type": self.record_type}
-        if self.values:
-            json_obj["values"] = self.values
+        if self.data:
+            json_obj["data"] = self.data
         if self.files:
             json_obj["files"] = self.files
         if self.user_defined:
@@ -153,7 +137,7 @@
     def _is_valid(self, print_warnings=False):
         """Test whether a Record's members are formatted correctly.
 
-        The ingester expects certain types to be reserved, and for values
+        The ingester expects certain types to be reserved, and for data
         and files to follow a specific format. This method will describe any
         issues with a Record.
 
@@ -167,10 +151,10 @@
         # actually a reserved object. This check is removed for now because it
         # warrants significant code changes in sql/cass modules.
 
-        # For files/values, we break immediately on finding any error--in
+        # For files/data, we break immediately on finding any error--in
         # practice these lists can be thousands of entries long, in which case
         # the error is probably in an importer script (and so present in all
-        # files/values) and doesn't warrant spamming the logger.
+        # files/data) and doesn't warrant spamming the logger.
         if self.files:
             for entry in self.files:
                 if not isinstance(entry, dict):
@@ -191,8 +175,8 @@
                     (warnings.append("At least one file entry belonging to "
                                      "Record {} has a malformed tag list. File: {}"
                                      .format(self.record_id, entry)))
-        if self.values:
-            for entry in self.values:
+        if self.data:
+            for entry in self.data:
                 if not isinstance(entry, dict):
                     (warnings.append("At least one value entry belonging to "
                                      "Record {} is not a dictionary. Value: {}"
@@ -270,25 +254,14 @@
     'user_defined'.
     """
 
-<<<<<<< HEAD
     def __init__(self, record_id, application,
                  user=None, version=None, user_defined=None,
-                 values=None, files=None):
+                 data=None, files=None):
         """Create Run from Record info plus metadata."""
         super(Run, self).__init__(record_id=record_id,
                                   record_type="run",
                                   user_defined=user_defined,
-                                  values=values,
-=======
-    def __init__(self, record_id, application, raw=None,
-                 user=None, user_defined=None, version=None,
-                 data=None, files=None):
-        """Create Run from Record info plus metadata."""
-        super(Run, self).__init__(record_id=record_id,
-                                  record_type="run",
-                                  raw=raw,
                                   data=data,
->>>>>>> 4169ce65
                                   files=files)
         self.application = application
         self.user = user
@@ -363,7 +336,7 @@
         record = Record(record_id=json_input['id'],
                         record_type=json_input['type'],
                         user_defined=json_input.get('user_defined'),
-                        values=json_input.get('values'),
+                        data=json_input.get('data'),
                         files=json_input.get('files'))
     except KeyError as e:
         msg = 'Missing required key <{}>.'.format(e)
@@ -371,7 +344,7 @@
         raise ValueError(msg)
     # Then set raw to json_input to grab any additional information.
     record.raw.update({key: val for key, val in json_input.items()
-                      if key not in ['id', 'type', 'user_defined', 'values',
+                      if key not in ['id', 'type', 'user_defined', 'data',
                                      'files']})
     return record
 
@@ -391,7 +364,7 @@
                   user_defined=json_input.get('user_defined'),
                   version=json_input.get('version'),
                   application=json_input['application'],
-                  values=json_input.get('values'),
+                  data=json_input.get('data'),
                   files=json_input.get('files'))
     except KeyError as e:
         msg = 'Missing required key <{}>.'.format(e)
@@ -400,5 +373,5 @@
     # Then set raw to json_input to grab any additional information.
     run.raw.update({key: val for key, val in json_input.items()
                     if key not in ['id', 'user', 'user_defined', 'version',
-                                   'type', 'application', 'values', 'files']})
+                                   'type', 'application', 'data', 'files']})
     return run