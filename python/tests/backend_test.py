#!/bin/python
"""Test a Sina backend."""

import os
import unittest
import json
import csv
import itertools
import logging
from collections import OrderedDict
import types
import io
import tempfile

import six

# Disable pylint check due to its issue with virtual environments
from mock import patch  # pylint: disable=import-error

from sina.utils import (DataRange, import_json, export, _export_csv, has_all,
                        has_any, all_in, any_in, exists)
from sina.model import Run, Record, Relationship

LOGGER = logging.getLogger(__name__)
TARGET = None


# Disable pylint invalid-name due to significant number of tests with names
# exceeding the 30 character limit. Also disable too-many-lines
# pylint: disable=invalid-name,too-many-lines


def create_daos(class_):
    """
    Create DAOs for the specified class.

    :param class_: Backend class
    """
    class_.factory = class_.create_dao_factory()
    class_.record_dao = class_.factory.create_record_dao()
    class_.relationship_dao = class_.factory.create_relationship_dao()


def populate_database_with_data(record_dao):
    """
    Add test data to a database in a backend-independent way.

    :param record_dao: The RecordDAO used to insert records into a database.
    """
    spam_record = Run(id="spam", application="breakfast_maker")
    spam_record["user"] = "Bob"
    spam_record["version"] = "1.4.0"
    spam_record.data["spam_scal"] = {"value": 10, "units": "pigs", "tags": ["hammy"]}
    spam_record.data["spam_scal_2"] = {"value": 200}
    spam_record.data["val_data"] = {"value": "runny", "tags": ["edible"]}
    spam_record.data["val_data_2"] = {"value": "double yolks"}
    spam_record.files = {"beep.wav": {},
                         "beep.pong": {}}
    spam_record.curve_sets["spam_curve"] = {
        "independent": {"time": {"value": [1, 2, 3], "tags": ["misc"]}},
        "dependent": {"internal_temp": {"value": [80, 95, 120], "units": "F"},
                      "rubberiness": {"value": [0, 0.1, 0.3],
                                      "tags": ["gross"]}},
        "tags": ["food"]}
    spam_record.curve_sets["egg_curve"] = {
        "independent": {"time": {"value": [1, 2, 3, 4], "tags": ["timer"]}},
        "dependent": {"yolk_yellowness": {"value": [10, 9, 8, 6]},
                      "rubberiness": {"value": [0, 0.1, 0.3, 0.8],
                                      "tags": ["gross"]}},
        "tags": ["food"]}

    spam_record_2 = Run(id="spam2", application="scal_generator")
    spam_record_2.data["spam_scal"] = {"value": 10.99999}
    spam_record_2.files = {"beep/png": {}}
    spam_record_2.curve_sets["spam_curve"] = {
        "independent": {"time": {"value": [1, 2, 3]}},
        "dependent": {"internal_temp": {"value": [80, 95, 120]}}}

    spam_record_3 = Record(id="spam3", type="foo")
    spam_record_3.data["spam_scal"] = {"value": 10.5}
    spam_record_3.data["spam_scal_2"] = {"value": 10.5}
    spam_record_3.data["val_data"] = {"value": "chewy", "tags": ["edible", "simple"]}
    spam_record_3.data["val_data_2"] = {"value": "double yolks"}
    spam_record_3.files = {"beeq.png": {"mimetype": 'image/png'}}

    spam_record_4 = Record(id="spam4", type="bar")
    spam_record_4.data["val_data_list_1"] = {"value": [-11, -9]}
    spam_record_4.data["val_data_2"] = {"value": "double yolks"}
    spam_record_4.files = {"beep.png": {"mimetype": 'image/png'}}

    spam_record_5 = Run(id="spam5", application="breakfast_maker")
    spam_record_5.data["spam_scal_3"] = {"value": 46}
    spam_record_5.data["val_data_3"] = {"value": "sugar"}
    spam_record_5.data["flex_data_1"] = {"value": [100, 200, 300]}
    spam_record_5.data["flex_data_2"] = {"value": 6}
    spam_record_5.data["val_data_list_1"] = {"value": [0, 8]}
    spam_record_5.data["val_data_list_2"] = {"value": ['eggs', 'pancake']}
    spam_record_5.files = {"beep.wav": {"tags": ["output", "eggs"],
                                        "mimetype": 'audio/wav'}}

    spam_record_6 = Record(id="spam6", type="spamrec")
    spam_record_6.data["flex_data_1"] = {"value": "orange juice"}
    spam_record_6.data["val_data_3"] = {"value": "syrup"}
    spam_record_6.data["val_data_list_1"] = {"value": [8, 20]}
    spam_record_6.data["val_data_list_2"] = {"value": ['eggs', 'pancake', 'yellow']}

    egg_record = Record(id="eggs", type="eggrec")
    egg_record.data["eggs_scal"] = {"value": 0}

    record_dao.insert([spam_record_3, spam_record_4, spam_record_6, egg_record,
                       spam_record, spam_record_2, spam_record_5])


def remove_file(filename):
    """
    Remove the specified file if it exists.

    :param filename: Name of the file to be removed
    """
    try:
        os.remove(filename)
    except OSError:
        pass


class TestModify(unittest.TestCase):
    """
    Unit tests that modify the database.

    Things like deletion and insertion go here. Each test is responsible for
    creating its own factory connection due to the database being wiped after
    each test.
    """

    __test__ = False

    def create_dao_factory(self, test_db_dest=None):
        """
        Create the DAO to run Modify tests.

        Must be implemented by child, likely via its mixin class (ex: SQLMixin).

        param test_db_dest: The database that the DAOFactory should target.
        """
        raise NotImplementedError

    def setUp(self):
        self.factory = self.create_dao_factory()

    def tearDown(self):
        self.factory.close()

    def test_recorddao_insert_retrieve(self):
        """Test that RecordDAO is inserting and getting correctly."""
        record_dao = self.factory.create_record_dao()
        rec = Record(id="spam", type="eggs",
                     data={"eggs": {"value": 12, "units": None, "tags": ["runny"]},
                           "recipes": {"value": []}},
                     files={"eggs.brek": {"mimetype": "egg", "tags": ["fried"]}},
                     user_defined={})
        record_dao.insert(rec)
        returned_record = record_dao.get("spam")
        # Test one definition of Record equivalence.
        # Done instead of __dict__ to make it clearer what part fails (if any)
        self.assertEqual(returned_record.id, rec.id)
        self.assertEqual(returned_record.type, rec.type)
        self.assertEqual(returned_record.data, rec.data)
        self.assertEqual(returned_record.files, rec.files)
        self.assertEqual(returned_record.user_defined, rec.user_defined)

    def test_recorddao_insert_many(self):
        """Test that RecordDAO is inserting a generator of several Records correctly."""
        record_dao = self.factory.create_record_dao()
        rec_1 = Record(id="spam", type="eggs",
                       data={"eggs": {"value": 12}})
        rec_2 = Record(id="spam2", type="eggs",
                       data={"eggs": {"value": 32}})
        record_dao.insert((x for x in (rec_1, rec_2)))
        returned_records = list(record_dao.get((x for x in ("spam", "spam2"))))
        self.assertEqual(returned_records[0].data["eggs"]["value"],
                         rec_1["data"]["eggs"]["value"])
        self.assertEqual(returned_records[1].data["eggs"]["value"],
                         rec_2["data"]["eggs"]["value"])

    def test_recorddao_insert_overlapped_curves(self):
        """Test that curves with overlapping values are handled properly."""
        record_dao = self.factory.create_record_dao()
        rec = Record(id="spam", type="eggs")
        rec.curve_sets["spam_curve"] = {
            "dependent": {"firmness": {"value": [1, 1, 1, 1.2]}},
            "independent": {"time": {"value": [0, 1, 2, 3],
                                     "tags": ["misc", "protein"],
                                     "units": "seconds"}}}
        rec.curve_sets["egg_curve"] = {
            "dependent": {"firmness": {"value": [0, 0, 0.1, 0.3]}},
            "independent": {"time": {"value": [1, 2, 3, 4],
                                     "tags": ["timer", "protein"]}}}
        record_dao.insert(rec)
        ret_record = record_dao.get("spam")
        # We sort-of check how it's stored *in the db*
        # There's not a great way of doing that in a backend-independent way
        # since get_data doesn't handle timeseries data, though.
        # The best we can do is check that the values unified.
        should_be_empty = record_dao.data_query(time=all_in(DataRange(0, 4)))
        also_be_empty = record_dao.data_query(time=all_in(DataRange(1, 5)))
        self.assertFalse(list(should_be_empty))
        self.assertFalse(list(also_be_empty))
        # Repeat for dependent
        self.assertFalse(list(record_dao.data_query(firmness=all_in(DataRange(1, 1.2)))))
        self.assertFalse(list(record_dao.data_query(firmness=all_in(DataRange(0, 0.3)))))
        # Make sure we didn't overwrite anything while merging the times
        self.assertEqual(
            ret_record.curve_sets["spam_curve"]["independent"]["time"]["value"],
            rec["curve_sets"]["spam_curve"]["independent"]["time"]["value"])
        self.assertListEqual(
            ret_record.curve_sets["spam_curve"]["independent"]["time"]["tags"],
            rec["curve_sets"]["spam_curve"]["independent"]["time"]["tags"])
        self.assertEqual(
            ret_record.curve_sets["egg_curve"]["independent"]["time"]["value"],
            rec["curve_sets"]["egg_curve"]["independent"]["time"]["value"])
        self.assertListEqual(
            ret_record.curve_sets["egg_curve"]["independent"]["time"]["tags"],
            rec["curve_sets"]["egg_curve"]["independent"]["time"]["tags"])
        record_dao.delete(rec.id)
        # Make sure we're erroring on unit overwriting
        rec.curve_sets["bad_time"] = {
            "dependent": {},
            "independent": {"time": {"value": [1, 2, 3, 4],
                                     "tags": ["timer"],
                                     "units": "NOT SECONDS"}}}
        with self.assertRaises(ValueError) as context:
            record_dao.insert(rec)
        self.assertIn('Tried to set units', str(context.exception))

    def test_recorddao_insert_overlapped_curve_and_data(self):
        """Test that we raise an error if a curve and data item overlap."""
        rec = Record(id="spam", type="eggs")
        rec.curve_sets = {
            "spam_curve": {
                "dependent": {"firmness": {"value": [1, 1, 1, 1.2]}},
                "independent": {"time": {"value": [0, 1, 2, 3],
                                         "tags": ["misc"],
                                         "units": "seconds"}}}}
        rec.data["time"] = {"value": 1}
        with self.assertRaises(ValueError) as context:
            self.factory.create_record_dao().insert(rec)
        self.assertIn("Data and curve name overlap", str(context.exception))

    def test_recorddao_delete_one(self):
        """Test that RecordDAO is deleting correctly."""
        record_dao = self.factory.create_record_dao()
        record_dao.insert(Record(id="rec_1", type="sample"))
        record_dao.delete("rec_1")
        self.assertEqual(list(record_dao.get_all_of_type("sample")), [])

    def test_recorddao_delete_data_cascade(self):
        """Test that deletion of a Record correctly cascades to data and files."""
        record_dao = self.factory.create_record_dao()
        data = {"eggs": {"value": 12, "tags": ["breakfast"]},
                "flavor": {"value": "tasty"}}
        files = {"justheretoexist.png": {}}
        record_dao.insert(Record(id="rec_1", type="sample", data=data, files=files))
        record_dao.delete("rec_1")
        # Make sure the data, raw, files, and relationships were deleted as well
        dead_data = record_dao.get_data_for_records(id_list=["rec_1"],
                                                    data_list=["eggs", "flavor"])
        self.assertEqual(dead_data, {})
        dead_files = list(record_dao.get_given_document_uri("justheretoexist.png",
                                                            ids_only=True))
        self.assertEqual(dead_files, [])

    def test_recorddao_delete_one_with_relationship(self):
        """Test that RecordDAO deletions include relationships."""
        record_dao = self.factory.create_record_dao()
        relationship_dao = self.factory.create_relationship_dao()
        record_1 = Record(id="rec_1", type="sample")
        record_2 = Record(id="rec_2", type="sample")
        record_dao.insert([record_1, record_2])
        relationship_dao.insert(subject_id="rec_1", object_id="rec_2", predicate="dupes")
        record_dao.delete("rec_1")
        # Make sure the relationship was deleted
        self.assertFalse(relationship_dao.get(subject_id="rec_1"))
        # rec_2 should not be deleted
        remaining_records = list(record_dao.get_all_of_type("sample", ids_only=True))
        self.assertEqual(remaining_records, ["rec_2"])

    def test_recorddao_delete_many(self):
        """Test that RecordDAO can delete many at once."""
        record_dao = self.factory.create_record_dao()
        relationship_dao = self.factory.create_relationship_dao()
        record_1 = Record(id="rec_1", type="sample")
        record_2 = Record(id="rec_2", type="sample")
        record_3 = Record(id="rec_3", type="sample")
        record_4 = Record(id="rec_4", type="sample")
        all_ids = ["rec_1", "rec_2", "rec_3", "rec_4"]
        record_dao.insert([record_1, record_2, record_3, record_4])
        relationship_dao.insert(subject_id="rec_1", object_id="rec_2", predicate="dupes")
        relationship_dao.insert(subject_id="rec_2", object_id="rec_2", predicate="is")
        relationship_dao.insert(subject_id="rec_3", object_id="rec_4", predicate="dupes")
        relationship_dao.insert(subject_id="rec_4", object_id="rec_4", predicate="is")
        # Delete several
        record_dao.delete(["rec_1", "rec_2", "rec_3"])
        remaining_records = list(record_dao.get_all_of_type("sample", ids_only=True))
        self.assertEqual(remaining_records, ["rec_4"])

        # Make sure expected data entries were deleted as well (acts as cascade test)
        for_all = record_dao.get_data_for_records(id_list=all_ids,
                                                  data_list=["eggs", "flavor"])
        for_one = record_dao.get_data_for_records(id_list=["rec_4"],
                                                  data_list=["eggs", "flavor"])
        self.assertEqual(for_all, for_one)

        # Make sure expected Relationships were deleted
        self.assertFalse(relationship_dao.get(object_id="rec_2"))
        self.assertFalse(relationship_dao.get(subject_id="rec_3"))
        self.assertEqual(len(relationship_dao.get(object_id="rec_4")), 1)

    # RelationshipDAO
    # pylint: disable=fixme
    # TODO: There's no delete method for Relationships. SIBO-781
    def test_relationshipdao_insert_simple_retrieve(self):
        """Test that RelationshipDAO is inserting and getting correctly."""
        relationship_dao = self.factory.create_relationship_dao()
        record_dao = self.factory.create_record_dao()

        record_dao.insert(Record('spam', 'test_rec'))
        record_dao.insert(Record('eggs', 'test_rec'))

        relationship = Relationship(subject_id="spam", object_id="eggs", predicate="loves")
        relationship_dao.insert(relationship)
        subj = relationship_dao.get(subject_id=relationship.subject_id)
        pred = relationship_dao.get(predicate=relationship.predicate)
        for relationship_list in (subj, pred):
            result = relationship_list[0]
            # Testing one definition of "equality" between Relationships.
            self.assertEqual(result.subject_id, relationship.subject_id)
            self.assertEqual(result.object_id, relationship.object_id)
            self.assertEqual(result.predicate, relationship.predicate)

    def test_relationshipdao_insert_compound_retrieve(self):
        """Test that RelationshipDAO's multi-criteria getter is working correctly."""
        relationship_dao = self.factory.create_relationship_dao()
        record_dao = self.factory.create_record_dao()

        record_dao.insert(Record('spam', 'test_rec'))
        record_dao.insert(Record('eggs', 'test_rec'))

        relationship = Relationship(subject_id="spam", object_id="eggs", predicate="loves")
        relationship_dao.insert(relationship)
        obj_pred = relationship_dao.get(object_id=relationship.object_id,
                                        predicate=relationship.predicate)
        full = relationship_dao.get(subject_id=relationship.subject_id,
                                    object_id=relationship.object_id,
                                    predicate=relationship.predicate)
        for relationship_list in (obj_pred, full):
            result = relationship_list[0]
            self.assertEqual(result.subject_id, relationship.subject_id)
            self.assertEqual(result.object_id, relationship.object_id)
            self.assertEqual(result.predicate, relationship.predicate)

    def test_relationshipdao_get_uses_and(self):
        """Test that RelationshipDAO.get() users "and" to join restrictions."""
        # pylint: disable-msg=too-many-locals
        record_dao = self.factory.create_record_dao()
        relationship_dao = self.factory.create_relationship_dao()

        subjects = ['s' + str(i + 1) for i in range(0, 3)]
        predicates = ['p' + str(i + 1) for i in range(0, 4)]
        objects = ['o' + str(i + 1) for i in range(0, 5)]

        for record_id in itertools.chain(subjects, objects):
            record_dao.insert(Record(record_id, 'test_rec'))

        for subject_id in subjects:
            for predicate in predicates:
                for object_id in objects:
                    relationship_dao.insert(Relationship(subject_id=subject_id,
                                                         predicate=predicate,
                                                         object_id=object_id))

        def assertRightValuesReturned(restrict_subject, restrict_predicate, restrict_object):
            """
            Assert that the right relationships are returned for the given restrictions.

            :param restrict_subject: whether to restrict the subject
            :param restrict_predicate: whether to restrict the predicate
            :param restrict_object: whether to restrict the object
            """
            restrictions = {}

            def add_restriction(restrict, key, values):
                """
                Add a restriction to the query.

                :param restrict: whether to restrict the given key
                :param key: the key-word parameter of the restriction
                :param values: the array of values for the restriction
                :return: the valid values for the key
                """
                if restrict:
                    restrictions[key] = values[0]
                    return [values[0]]
                return values

            allowed_subjects = add_restriction(restrict_subject, 'subject_id', subjects)
            allowed_predicates = add_restriction(restrict_predicate, 'predicate', predicates)
            allowed_objects = add_restriction(restrict_object, 'object_id', objects)

            relationships = relationship_dao.get(**restrictions)
            expected_len = len(allowed_subjects) * len(allowed_predicates) * len(allowed_objects)
            self.assertEqual(expected_len, len(relationships))

        for restrict_subject in (True, False):
            for restrict_predicate in (True, False):
                for restrict_object in (True, False):
                    assertRightValuesReturned(
                        restrict_subject, restrict_predicate, restrict_object)

    def test_relationshipdao_bad_insert(self):
        """Test that the RelationshipDAO refuses to insert malformed relationships."""
        relationship_dao = self.factory.create_relationship_dao()
        with self.assertRaises(ValueError) as context:
            relationship_dao.insert(subject_id="spam", object_id="eggs")
        self.assertIn('Must supply either', str(context.exception))


# Disable the pylint check if and until the team decides to refactor the code
class TestQuery(unittest.TestCase):  # pylint: disable=too-many-public-methods
    """
    Unit tests that specifically deal with queries.

    These tests do not modify the database.
    """

    __test__ = False

    factory = None

    @classmethod
    def setUpClass(cls):
        """
        Initialize variables shared between Query tests.

        Class method to avoid it being re-run per test. Attributes must be set
        to appropriate (backend-specific) values by child.

        :param record_dao: A RecordDAO to perform queries.
        """
        cls.record_dao = None
        create_daos(cls)
        populate_database_with_data(cls.record_dao)

    @classmethod
    def tearDownClass(cls):
        if cls.factory:
            cls.factory.close()

    # Due to the length of this section of tests, tests dealing with specific
    # methods are separated by headers.
    # ############################### get #################################
    def test_recorddao_get_one(self):
        """Test our ability to fetch a single record."""
        just_one = self.record_dao.get("spam3")
        self.assertIsInstance(just_one, Record)
        self.assertEqual(just_one.type, "foo")

    def test_recorddao_get_many(self):
        """Test our ability to fetch several Records, in this case from a generator."""
        many_gen = (x for x in ("spam", "spam2", "spam3"))
        assigned_types = ["run", "run", "foo"]
        returned_types = [x.type for x in self.record_dao.get(many_gen)]
        self.assertEqual(len(returned_types), 3)
        six.assertCountEqual(self, returned_types, assigned_types)

    def test_recorddao_raise_error_for_nonexistant(self):
        """Test that we raise an error for nonexistant ids."""
        with self.assertRaises(ValueError) as context:
            list(self.record_dao.get(["Idontexist", "NeitherdoI"]))
        self.assertIn('No Record found with id', str(context.exception))

    # ###################### get_given_document_uri ##########################
    def test_recorddao_uri_no_wildcards(self):
        """Test that RecordDAO is retrieving based on full uris correctly."""
        exact_match = self.record_dao.get_given_document_uri(uri="beep.png", ids_only=True)
        self.assertEqual(len(list(exact_match)), 1)

    def test_recorddao_uri_no_match(self):
        """Test that the RecordDAO uri query is retrieving no Records when there's no matches."""
        exact_match = self.record_dao.get_given_document_uri(uri="idontexist.png", ids_only=True)
        self.assertEqual(len(list(exact_match)), 0)

    def test_recorddao_uri_takes_generator(self):
        """Test that the uri-query method takes a generator properly."""
        allowed_ids = (x for x in ("spam3", "spam4"))
        exact_match = self.record_dao.get_given_document_uri(uri="beep.png",
                                                             accepted_ids_list=allowed_ids,
                                                             ids_only=True)
        self.assertIsInstance(exact_match, types.GeneratorType,
                              "Method must return a generator.")

    def test_recorddao_uri_returns_generator(self):
        """Test that the uri-query method returns a generator."""
        exact_match = self.record_dao.get_given_document_uri(uri="beep.png", ids_only=True)
        self.assertIsInstance(exact_match, types.GeneratorType,
                              "Method must return a generator.")

    def test_recorddao_uri_one_wildcard(self):
        """Test that RecordDAO is retrieving based on a wildcard-containing uri correctly."""
        end_wildcard = self.record_dao.get_given_document_uri(uri="beep.%", ids_only=True)
        # Note that we're expecting 3 even though there's 4 matches.
        # That's because id "beep" matches twice, but we don't repeat matches.
        self.assertEqual(len(list(end_wildcard)), 3)
        mid_wildcard = self.record_dao.get_given_document_uri(uri="beep%png")
        self.assertEqual(len(list(mid_wildcard)), 2)
        first_wildcard = self.record_dao.get_given_document_uri(uri="%png")
        self.assertEqual(len(list(first_wildcard)), 3)

    def test_recorddao_uri_many_wildcards(self):
        """Test that RecordDAO is retrieving based on many wildcards correctly."""
        multi_wildcard = self.record_dao.get_given_document_uri(uri="%.%")
        self.assertEqual(len(list(multi_wildcard)), 4)
        ids_only = list(self.record_dao.get_given_document_uri(uri="%.%", ids_only=True))
        self.assertEqual(len(ids_only), 4)
        six.assertCountEqual(self, ids_only, ["spam", "spam5", "spam3", "spam4"])

    def test_recorddao_uri_full_wildcard(self):
        """Ensure that a uri=% (wildcard) uri query matches all Records with files."""
        all_wildcard = self.record_dao.get_given_document_uri(uri="%")
        self.assertEqual(len(list(all_wildcard)), 5)

    # ############### get_given_document_uri for Runs ################
    def test_rundao_uri_one_wildcard(self):
        """Test ability to find only Runs by uri (filter out matching non-Run Records)."""
        end_wildcard_id = list(self.record_dao.get_given_document_uri(uri="beep.%",
                                                                      ids_only=True))
        self.assertEqual(len(end_wildcard_id), 3)
        end_wildcard_obj = self.record_dao.get_given_document_uri(uri="beep.%", ids_only=False)
        six.assertCountEqual(self, end_wildcard_id, (x.id for x in end_wildcard_obj))

    # ###################### get_with_max ##########################
    def test_get_with_max(self):
        """Test that we return the id of the record with the highest scalar_name value."""
        max_spam_scal = list(self.record_dao.get_with_max("spam_scal", id_only=True))
        self.assertEqual(max_spam_scal[0], "spam2")

    def test_get_with_max_multi(self):
        """Test we can return the X largest in correct order."""
        max_spam_scals = list(self.record_dao.get_with_max("spam_scal",
                                                           count=2,
                                                           id_only=True))
        self.assertEqual(max_spam_scals, ["spam2", "spam3"])

    # ###################### get_with_min ##########################
    def test_get_with_min(self):
        """Test that we return the id of the record with the lowest scalar_name value."""
        min_spam_scal = list(self.record_dao.get_with_min("spam_scal", id_only=True))
        self.assertEqual(min_spam_scal[0], "spam")

    def test_get_with_min_multi(self):
        """Test we can return the X smallest in correct order."""
        min_spam_scals = list(self.record_dao.get_with_min("spam_scal",
                                                           count=2,
                                                           id_only=True))
        self.assertEqual(min_spam_scals, ["spam", "spam3"])

    # ####################### test_exist ####################################
    def test_one_exists(self):
        """Make sure that we return a correct bool for each ID."""
        hit = self.record_dao.exist('spam')
        self.assertEqual(hit, True)
        miss = self.record_dao.exist('IDonNotExist')
        self.assertEqual(miss, False)

    def test_many_exist(self):
        """Make sure that we return a correct list of Bools"""
        result = list(self.record_dao.exist(id_ for id_ in
                                            ['spam', 'IDoNotExist',
                                             'spam2', 'IAlsoDoNotExist']))
        self.assertEqual(result, [True, False, True, False])

    # ####################### test_data_names ####################################
    def test_data_names_with_string(self):
        """Make sure that we get names of scalar data when given a string."""
        names = set(self.record_dao.data_names(record_type='foo', data_types='scalar'))
        self.assertEqual(names, set(["spam_scal", "spam_scal_2"]))

    def test_data_names_with_list(self):
        """Make sure that we get names of scalar data when given a list."""
        names = set(self.record_dao.data_names(record_type='foo', data_types=['scalar']))
        self.assertEqual(names, set(["spam_scal", "spam_scal_2"]))

    def test_data_names_with_default(self):
        """Make sure that we get names of all data by default."""
        names = set(self.record_dao.data_names(record_type='foo'))
        self.assertEqual(names, set(["spam_scal", "spam_scal_2", "val_data", "val_data_2"]))

    # ####################### test_get_available_types ######################
    def test_get_available_types(self):
        """Make sure that we return a correct list of the types in a datebase."""
        types_found = self.record_dao.get_available_types()
        six.assertCountEqual(self, types_found, ["run", "spamrec", "bar", "foo", "eggrec"])

    # ########################### basic data_query ##########################
    def test_recorddao_scalar_datum_query(self):
        """Test that the RecordDAO data query is retrieving based on one scalar correctly."""
        just_right_range = DataRange(min=0, max=300, max_inclusive=True)
        just_right = self.record_dao.data_query(spam_scal=just_right_range)
        self.assertEqual(len(list(just_right)), 3)

    def test_recorddao_scalar_datum_min_max(self):
        """Test that the RecordDAO data query is respecting the inclusivity settings."""
        restricted_range = DataRange(min=10, max=10.99999, min_inclusive=True, max_inclusive=False)
        restricted_recs = self.record_dao.data_query(spam_scal=restricted_range)
        six.assertCountEqual(self, list(restricted_recs), ["spam", "spam3"])

    def test_recorddao_data_query_returns_generator(self):
        """Test that the data-query method returns a generator."""
        too_big_range = DataRange(max=9, max_inclusive=True)
        too_big = self.record_dao.data_query(spam_scal=too_big_range)
        self.assertIsInstance(too_big, types.GeneratorType,
                              "Method must return generator.")

    def test_recorddao_scalar_datum_query_no_match(self):
        """Test that the RecordDAO data query is retrieving no Records when there's no matches."""
        too_small_range = DataRange(min=10.99999, min_inclusive=False)
        too_small = self.record_dao.data_query(spam_scal=too_small_range)
        self.assertFalse(list(too_small))
        nonexistant_scalar = self.record_dao.data_query(nonexistant_scalar=DataRange(-999, 0))
        self.assertFalse(list(nonexistant_scalar))

    def test_recorddao_many_scalar_data_query(self):
        """Test that RecordDAO's data query is retrieving on multiple scalars correctly."""
        spam_and_spam_3 = DataRange(min=10)
        one = self.record_dao.data_query(spam_scal=spam_and_spam_3,
                                         spam_scal_2=10.5)  # Matches spam_3 only
        self.assertEqual(len(list(one)), 1)
        none = self.record_dao.data_query(spam_scal=spam_and_spam_3,
                                          nonexistant=10101010)
        self.assertFalse(list(none))

    def test_recorddao_string_datum_query(self):
        """Test that the RecordDAO data query is retrieving based on one string correctly."""
        just_right_range = DataRange(min="astounding", max="runny", max_inclusive=True)
        just_right = self.record_dao.data_query(val_data=just_right_range)
        just_right_list = list(just_right)
        self.assertEqual(len(just_right_list), 2)
        six.assertCountEqual(self, just_right_list, ["spam", "spam3"])

    def test_recorddao_string_datum_query_no_match(self):
        """
        Test that the RecordDAO data query is retrieving no Records when there's no matches.

        String data edition.
        """
        too_big_range = DataRange(max="awesome", max_inclusive=True)
        too_big = self.record_dao.data_query(val_data=too_big_range)
        self.assertFalse(list(too_big))
        nonexistant_string = self.record_dao.data_query(nonexistant_string="narf")
        self.assertFalse(list(nonexistant_string))

    def test_recorddao_many_string_data_query(self):
        """Test that RecordDAO's data query is retrieving on multiple strings correctly."""
        one = self.record_dao.data_query(val_data=DataRange("runny"),  # Matches 1 only
                                         val_data_2="double yolks")  # Matches 1 and 3
        self.assertEqual(list(one), ["spam"])

    def test_recorddao_data_query_strings_and_records(self):
        """Test that the RecordDAO is retrieving on scalars AND strings correctly."""
        just_3 = self.record_dao.data_query(spam_scal=DataRange(10.1, 400),  # 2 and 3
                                            val_data_2="double yolks")  # 1, 3, and 4
        self.assertEqual(list(just_3), ["spam3"])

    # ###################### data_query list queries ########################
    def test_recorddao_data_query_all_in(self):
        """Test that the RecordDAO is retrieving on an all_in DataRange."""
        just_4_and_5 = list(self.record_dao.data_query(
            val_data_list_1=all_in(DataRange(-11, 20, max_inclusive=False))))
        self.assertEqual(len(just_4_and_5), 2)
        self.assertIn("spam4", just_4_and_5)
        self.assertIn("spam5", just_4_and_5)

    def test_recorddao_data_query_scalar_list_any_in(self):
        """Test that the RecordDAO is retrieving on an any_in DataRange."""
        just_5_and_6 = list(self.record_dao.data_query(
            val_data_list_1=any_in(DataRange(-1, 9))))  # 5 & 6
        self.assertEqual(len(just_5_and_6), 2)
        self.assertIn("spam5", just_5_and_6)
        self.assertIn("spam6", just_5_and_6)

    def test_recorddao_data_query_scalar_list_inclusive(self):
        """Test that inclusiveness is respected for all_in and any_in."""
        not_4 = list(self.record_dao.data_query(
            val_data_list_1=any_in(DataRange(-9, 0,
                                             min_inclusive=False,
                                             max_inclusive=True))))  # 5, not 4
        self.assertEqual(len(not_4), 1)
        self.assertIn("spam5", not_4)
        only_5 = list(self.record_dao.data_query(
            val_data_list_1=all_in(DataRange(0, 8,
                                             max_inclusive=True))))  # 5
        self.assertEqual(len(only_5), 1)
        self.assertIn("spam5", only_5)
        none = list(self.record_dao.data_query(
            val_data_list_1=all_in(DataRange(0, 8,
                                             min_inclusive=False))))  # 5
        self.assertEqual(none, [])

    def test_recorddao_data_query_any_in_open_range(self):
        """Test that any-in works with partially open DataRanges."""
        just_5_and_6 = list(self.record_dao.data_query(
            val_data_list_1=any_in(DataRange(min=-1))))  # 5 & 6
        self.assertEqual(len(just_5_and_6), 2)
        self.assertIn("spam5", just_5_and_6)
        self.assertIn("spam6", just_5_and_6)
        just_4 = list(self.record_dao.data_query(
            val_data_list_1=any_in(DataRange(max=-1))))  # 4
        self.assertEqual(len(just_4), 1)
        self.assertIn("spam4", just_4)

    def test_recorddao_data_query_all_in_open_range(self):
        """Test that all-in works with partially open DataRanges."""
        just_6 = list(self.record_dao.data_query(
            val_data_list_1=all_in(DataRange(min=8))))  # 6
        self.assertEqual(len(just_6), 1)
        self.assertIn("spam6", just_6)
        just_4 = list(self.record_dao.data_query(
            val_data_list_1=all_in(DataRange(max=0))))  # 4
        self.assertEqual(len(just_4), 1)
        self.assertIn("spam4", just_4)

    def test_recorddao_data_query_string_list_has_all(self):
        """Test that the RecordDAO is retrieving on a has_all list of strings."""
        just_5_and_6 = list(self.record_dao.data_query(
            val_data_list_2=has_all('eggs', 'pancake')))  # 5 & 6
        self.assertEqual(len(just_5_and_6), 2)
        self.assertIn("spam5", just_5_and_6)
        self.assertIn("spam6", just_5_and_6)

    def test_recorddao_data_query_string_list_has_any(self):
        """Test that the RecordDAO is retrieving on a has_any list of strings."""
        just_5_and_6 = list(self.record_dao.data_query(
            val_data_list_2=has_any('yellow', 'orange', 'pancake')))  # 5 & 6
        self.assertEqual(len(just_5_and_6), 2)
        self.assertIn("spam5", just_5_and_6)
        self.assertIn("spam6", just_5_and_6)

    def test_recorddao_exists(self):
        """Test that the RecordDAO is retrieving on an exists() call."""
        just_5_and_6 = list(self.record_dao.data_query(flex_data_1=exists()))  # 5 & 6
        self.assertEqual(len(just_5_and_6), 2)
        self.assertIn("spam5", just_5_and_6)
        self.assertIn("spam6", just_5_and_6)

    def test_recorddao_exists_many(self):
        """Test that the RecordDAO is retrieving on multiple exists() calls."""
        just_5 = list(self.record_dao.data_query(flex_data_1=exists(),  # 5 & 6
                                                 flex_data_2=exists()))  # 5
        self.assertEqual(len(just_5), 1)
        self.assertIn("spam5", just_5)

    def test_recorddao_data_query_mixed_list_criteria(self):
        """
        Test that the RecordDAO is retrieving on mixed data criteria.

        Test that we can mix searching on strings, lists of strings, existence, and dataranges.
        """
        just_6 = list(self.record_dao.data_query(
            val_data_list_2=has_all('eggs', 'pancake'),  # 5 & 6
            val_data_list_1=any_in(DataRange(0, 8, max_inclusive=True)),  # 5 & 6
            flex_data_1=exists(),  # 5 & 6
            val_data_3='syrup'))  # 6 only
        self.assertEqual(len(just_6), 1)
        self.assertEqual(just_6[0], "spam6")

    def test_recorddao_data_query_all_list_criteria(self):
        """
        Test that the RecordDAO is retrieving on mixed data criteria.

        Test that we can mix searching on strings, scalars, lists of strings,
        and dataranges, using has_all, has_any, all_in, any_in, and
        simple equivalence.
        """
        no_match = list(self.record_dao.data_query(
            val_data_list_1=any_in(DataRange(8, 8, max_inclusive=True)),  # 5 & 6
            spam_scal_3=DataRange(0, 50),  # 5 only
            val_data_list_2=has_all('eggs'),  # 5 & 6
            val_data_3=all_in(DataRange(7, 21))))  # 6 only
        self.assertFalse(no_match)

        just_5 = list(self.record_dao.data_query(
            val_data_list_1=all_in(DataRange(-11, 30, min_inclusive=False)),  # 5 & 6
            spam_scal_3=DataRange(0, 50),  # 5 only
            val_data_list_2=has_all('pancake'),  # 5 & 6
            val_data_3='sugar'))  # 5 only

        self.assertEqual(len(just_5), 1)
        self.assertEqual(just_5[0], "spam5")

    # ######################### get_all_of_type ###########################
    def test_recorddao_type(self):
        """Test the RecordDAO is retrieving based on type correctly."""
        get_one = list(self.record_dao.get_all_of_type("bar"))
        self.assertEqual(len(get_one), 1)
        self.assertIsInstance(get_one[0], Record)
        self.assertEqual(get_one[0].id, "spam4")
        self.assertEqual(get_one[0].type, "bar")
        self.assertEqual(get_one[0].user_defined, {})

    def test_recorddao_type_none(self):
        """Test that the RecordDAO type query returns no Records when none match."""
        get_none = list(self.record_dao.get_all_of_type("butterscotch"))
        self.assertFalse(get_none)

    def test_recorddao_type_returns_generator(self):
        """Test that the RecordDAO type query returns a generator."""
        ids_only = self.record_dao.get_all_of_type("run")
        self.assertIsInstance(ids_only, types.GeneratorType,
                              "Method must return a generator.")

    def test_recorddao_type_matches_many(self):
        """Test the RecordDAO type query correctly returns multiple Records."""
        ids_only = self.record_dao.get_all_of_type("run", ids_only=True)
        six.assertCountEqual(self, list(ids_only), ["spam", "spam2", "spam5"])

<<<<<<< HEAD
    # ######################### get_with_curve_set #########################
    def test_recorddao_get_with_curve_set(self):
        """Test that the RecordDAO is retrieving based on curve name."""
        get_one = list(self.record_dao.get_with_curve_set("egg_curve"))
        self.assertEqual(len(get_one), 1)
        self.assertIsInstance(get_one[0], Record)
        self.assertEqual(get_one[0].id, "spam")
        self.assertEqual(get_one[0].type, "run")
        self.assertEqual(get_one[0].user_defined, {})

    def test_recorddao_curve_none(self):
        """Test that the RecordDAO curve query returns no Records when none match."""
        get_none = list(self.record_dao.get_with_curve_set("butterscotch"))
        self.assertFalse(get_none)

    def test_recorddao_curve_returns_generator(self):
        """Test that the RecordDAO curve query returns a generator."""
        ids_only = self.record_dao.get_with_curve_set("spam_curve")
        self.assertIsInstance(ids_only, types.GeneratorType,
                              "Method must return a generator.")

    def test_recorddao_curve_matches_many(self):
        """Test the RecordDAO curve query correctly returns multiple Records."""
        ids_only = self.record_dao.get_with_curve_set("spam_curve", ids_only=True)
        six.assertCountEqual(self, list(ids_only), ["spam", "spam2"])
=======
    # ######################### get_all ##################################
    def test_recorddao_get_all(self):
        """Test the RecordDAO is retrieving all Records."""
        all_records = list(self.record_dao.get_all())
        self.assertEqual(len(all_records), 7)
        self.assertIsInstance(all_records[0], Record)

    def test_recorddao_get_all_returns_generator(self):
        """Test that the RecordDAO type query returns a generator."""
        all_records = self.record_dao.get_all()
        self.assertIsInstance(all_records, types.GeneratorType,
                              "Method must return a generator.")

    def test_recorddao_get_all_matches_many(self):
        """Test the RecordDAO type query correctly returns multiple Records."""
        all_ids = self.record_dao.get_all(ids_only=True)
        six.assertCountEqual(self, list(all_ids), ["spam", "spam2", "spam3",
                                                   "spam4", "spam5", "spam6",
                                                   "eggs"])
>>>>>>> 62e2f164

    # ###################### get_data_for_records ########################
    def test_recorddao_get_datum_for_record(self):
        """Test that we're getting a datum for one record correctly."""
        for_one = self.record_dao.get_data_for_records(id_list=["spam"],
                                                       data_list=["spam_scal"])
        self.assertEqual(for_one["spam"]["spam_scal"],
                         {"value": 10, "units": "pigs", "tags": ["hammy"]})

    def test_recorddao_get_data_for_record(self):
        """Test that we're getting several pieces of data for one record correctly."""
        many_scalars = ["spam_scal", "eggs_scal", "val_data"]
        for_one = self.record_dao.get_data_for_records(id_list=["spam"],
                                                       data_list=many_scalars)
        six.assertCountEqual(self, for_one["spam"].keys(), ["spam_scal", "val_data"])
        self.assertEqual(for_one["spam"]["val_data"],
                         {"value": "runny", "tags": ["edible"]})

    def test_recorddao_get_data_for_records(self):
        """Test that we're getting data for many records correctly."""
        many_ids = ["spam", "spam2", "spam3"]
        many_scalars = ["spam_scal", "eggs_scal", "spam_scal_2", "val_data"]
        for_many = self.record_dao.get_data_for_records(id_list=many_ids,
                                                        data_list=many_scalars)
        six.assertCountEqual(self, for_many.keys(), ["spam", "spam2", "spam3"])
        six.assertCountEqual(self, for_many["spam3"].keys(), ["spam_scal",
                                                              "spam_scal_2",
                                                              "val_data"])
        self.assertEqual(for_many["spam3"]["val_data"]["tags"], ["edible", "simple"])

    def test_recorddao_get_data_for_gen_of_records(self):
        """Test that we're getting data for a generator of many records correctly."""
        many_ids = (x for x in ("spam", "spam2", "spam3"))
        many_scalars = ["spam_scal", "eggs_scal", "spam_scal_2", "val_data"]
        for_gen = self.record_dao.get_data_for_records(id_list=many_ids,
                                                       data_list=many_scalars)
        six.assertCountEqual(self, for_gen.keys(), ["spam", "spam2", "spam3"])
        self.assertEqual(for_gen["spam3"]["val_data"]["tags"], ["edible", "simple"])

    def test_recorddao_get_no_data_for_nonexistant_records(self):
        """Test that we're not getting data for records that don't exist."""
        for_none = self.record_dao.get_data_for_records(id_list=["nope", "nada"],
                                                        data_list=["gone", "away"])
        self.assertFalse(for_none)

    def test_recorddao_get_data_for_all_records(self):
        """Test that we're getting data for all records when id_list isn't specified."""
        for_all = self.record_dao.get_data_for_records(data_list=["val_data_3"])
        six.assertCountEqual(self, for_all.keys(), ["spam5", "spam6"])
        six.assertCountEqual(self, for_all["spam5"].keys(), ["val_data_3"])

    # ###################### get_scalars (legacy) ########################
    def test_recorddao_get_scalars(self):
        """Test that RecordDAO is getting scalars for a record correctly (legacy method)."""
        get_one = self.record_dao.get_scalars(id="spam",
                                              scalar_names=["spam_scal"])
        self.assertEqual(len(get_one), 1)
        self.assertEqual(get_one["spam_scal"]["units"], "pigs")
        get_more = self.record_dao.get_scalars(id="spam",
                                               scalar_names=["spam_scal_2",
                                                             "spam_scal"])
        self.assertEqual(len(get_more), 2)
        self.assertEqual(get_more["spam_scal"]["tags"], ["hammy"])
        self.assertFalse(get_more["spam_scal_2"]["units"])
        self.assertFalse(get_more["spam_scal_2"]["tags"])
        get_gone = self.record_dao.get_scalars(id="spam",
                                               scalar_names=["value-1"])
        self.assertFalse(get_gone)
        get_norec = self.record_dao.get_scalars(id="wheeee",
                                                scalar_names=["value-1"])
        self.assertFalse(get_norec)

    def test_get_with_mime_type_single_record(self):
        """Test that the RecordDAO mimetype query retrieves only one Record."""
        just_5 = list(self.record_dao.get_with_mime_type(mimetype="audio/wav",
                                                         ids_only=False))
        self.assertEqual(len(just_5), 1)
        self.assertEqual(just_5[0].id, "spam5")

    def test_get_with_mime_type_multi_records(self):
        """Test that the RecordDAO mimetype query retrieves multiple Records."""
        just_3_and_4 = list(self.record_dao.get_with_mime_type(mimetype="image/png",
                                                               ids_only=False))
        self.assertEqual(len(just_3_and_4), 2)
        six.assertCountEqual(self, [just_3_and_4[0].id, just_3_and_4[1].id],
                             ["spam3", "spam4"])

    def test_get_with_mime_type_no_match(self):
        """Test that the RecordDAO mimetype query retrieves no Records when there is no match."""
        get_none = list(self.record_dao.get_with_mime_type(mimetype="nope/nonexist",
                                                           ids_only=False))
        self.assertFalse(get_none)

    def test_get_with_mime_type_single_id(self):
        """Test that the RecordDAO mimetype query retrieves only one ID."""
        just_5_id = list(self.record_dao.get_with_mime_type(mimetype="audio/wav",
                                                            ids_only=True))
        self.assertEqual(len(just_5_id), 1)
        self.assertEqual(just_5_id[0], "spam5")

    def test_get_with_mime_type_multi_ids(self):
        """Test that the RecordDAO mimetype query retrieves multiple IDs."""
        just_3_and_4_ids = list(self.record_dao.get_with_mime_type(mimetype="image/png",
                                                                   ids_only=True))
        self.assertEqual(len(just_3_and_4_ids), 2)
        six.assertCountEqual(self, just_3_and_4_ids, ["spam3", "spam4"])

    def test_get_with_mime_type_no_match_id_only(self):
        """Test that the RecordDAO mimetype query retrieves no IDs when there is no match."""
        get_no_ids = list(self.record_dao.get_with_mime_type(mimetype="nope/nonexist",
                                                             ids_only=True))
        self.assertFalse(get_no_ids)


class TestImportExport(unittest.TestCase):
    """
    Unit tests that involve importing and exporting.

    If it creates or consumes a file, it goes here.
    """

    __test__ = False

    def create_dao_factory(self):
        """
        Create the DAO to run Import/Export tests.

        Must be implemented by child, likely via its mixin class (ex: SQLMixin).
        """
        raise NotImplementedError

    def setUp(self):
        """
        Set up info needed for each Import/Export test.

        Attributes must be set to appropriate (backend-specific) values by
        child.
        """
        self.factory = self.create_dao_factory()
        self.test_file_path = tempfile.NamedTemporaryFile(
            suffix='.csv',
            delete=False,
            mode='w+b')

    def tearDown(self):
        self.factory.close()
        remove_file(self.test_file_path.name)

    # Importing
    def test_full_import(self):
        """
        Do an import using the utils importer, making sure all data is ingested.

        Also acts as a sanity check on all DAOs.
        """
        json_path = os.path.join(os.path.dirname(os.path.realpath(__file__)),
                                 "test_files/sample_doc_1.json")
        import_json(factory=self.factory, json_paths=json_path)
        parent = self.factory.create_record_dao().get("parent_1")
        relation = self.factory.create_relationship_dao().get(object_id="child_1")
        rec_handler = self.factory.create_record_dao()
        child = rec_handler.get("child_1")
        canonical = json.load(io.open(json_path, encoding='utf-8'))
        self.assertEqual(canonical['records'][0]['type'], parent.type)
        self.assertEqual(canonical['records'][1]['type'], child.type)
        child_from_uri = list(rec_handler.get_given_document_uri("foo.png"))
        child_from_scalar_id = list(rec_handler.data_query(scalar_1=387.6))
        full_record = rec_handler.get(child_from_scalar_id[0])
        self.assertEqual(canonical['records'][1]['type'], full_record.type)
        self.assertEqual(child.id, child_from_uri[0].id)
        self.assertEqual(child.id, full_record.id)
        self.assertEqual(canonical['relationships'][0]['predicate'],
                         relation[0].predicate)

    # Exporting
    @patch('sina.utils._export_csv')
    def test_export_csv_good_input_mocked(self, mock):
        """
        Test export with mocked _csv_export() and good input.

        Test export with of one scalar from sql database to a csv file. Mock
        _export_csv() so we don't actually write to file.
        """
        populate_database_with_data(self.factory.create_record_dao())
        scalars = ['spam_scal']
        export(
            factory=self.factory,
            id_list=['spam_scal'],
            scalar_names=scalars,
            output_type='csv',
            output_file=self.test_file_path.name)
        self.assertTrue(mock.called)
        self.assertEqual(mock.call_count, 1)
        _, kwargs = mock.call_args
        self.assertEqual(kwargs['scalar_names'][0], scalars[0])

    @patch('sina.utils._export_csv')
    def test_export_csv_bad_input_mocked(self, mock):
        """
        Test export with mocked _csv_export() and bad input.

        Test export with of one scalar from sql database to a csv file. Mock
        _export_csv() so we don't actually write to file. Bad input in this
        case is an output_type that is not supported.
        """
        populate_database_with_data(self.factory.create_record_dao())
        scalars = ['spam_scal']
        with self.assertRaises(ValueError) as context:
            export(
                factory=self.factory,
                id_list=['spam'],
                scalar_names=scalars,
                output_type='joes_output_type',
                output_file=self.test_file_path.name)
        self.assertIn('Given "joes_output_type" for output_type and it must '
                      'be one of the following: csv',
                      str(context.exception))
        self.assertEqual(mock.call_count, 0)

    def test_export_one_scalar_csv_good_input(self):
        """Test export one scalar correctly to csv from a sql database."""
        populate_database_with_data(self.factory.create_record_dao())
        export(
            factory=self.factory,
            id_list=['spam'],
            scalar_names=['spam_scal'],
            output_type='csv',
            output_file=self.test_file_path.name)

        with io.open(self.test_file_path.name, 'r', encoding='utf-8') as csvfile:
            reader = csv.reader(csvfile)
            rows = [row for row in reader]
            self.assertEqual(rows[0], ['id', 'spam_scal'])
            # 10 is stored but 10.0 is retrieved due to SQL column types
            self.assertAlmostEqual(float(rows[1][1]), 10)

    def test_export_two_scalar_csv_good_input(self):
        """Test exporting two scalars & runs correctly to csv from sql."""
        populate_database_with_data(self.factory.create_record_dao())
        export(
            factory=self.factory,
            id_list=['spam3', 'spam'],
            scalar_names=['spam_scal', 'spam_scal_2'],
            output_type='csv',
            output_file=self.test_file_path.name)

        with io.open(self.test_file_path.name, 'r', encoding='utf-8') as csvfile:
            reader = csv.reader(csvfile)
            rows = [row for row in reader]
            self.assertEqual(rows[0], ['id',
                                       'spam_scal',
                                       'spam_scal_2'])
            self.assertEqual(rows[1], ['spam3',
                                       '10.5',
                                       '10.5'])
            # AlmostEqual doesn't work with lists, but we expect floats from
            # SQL, hence this workaround
            self.assertEqual(rows[2], ['spam',
                                       '10.0',
                                       '200.0'])

    def test_export_non_existent_scalar_csv(self):
        """Test export for a non existent scalar returns no scalars."""
        export(
            factory=self.factory,
            id_list=['child_1'],
            scalar_names=['bad-scalar'],
            output_type='csv',
            output_file=self.test_file_path.name)

        with io.open(self.test_file_path.name, 'r', encoding='utf-8') as csvfile:
            reader = csv.reader(csvfile)
            rows = [row for row in reader]
            self.assertEqual(len(rows), 1)
            self.assertEqual(rows[0], ['id', 'bad-scalar'])

    def test__export_csv(self):
        """Test we can write out data to csv and ensures everything expected is present."""
        # Create temp data
        scalar_names = ['fake_scalar_1', 'fake_scalar_2']
        ids = ['a_fake_id_1', 'a_fake_id_2']
        data = OrderedDict()
        data[ids[0]] = {scalar_names[0]: {'value': 123},
                        scalar_names[1]: {'value': 456}}
        data[ids[1]] = {scalar_names[0]: {'value': 0.1},
                        scalar_names[1]: {'value': -12}}
        # Write to csv file
        _export_csv(data=data,
                    scalar_names=scalar_names,
                    output_file=self.test_file_path.name)

        # Validate csv file
        with io.open(self.test_file_path.name, 'r', encoding='utf-8') as csvfile:
            reader = csv.reader(csvfile)
            rows = [row for row in reader]
            self.assertEqual(len(rows), 3)
            self.assertEqual(rows[0], ['id'] + scalar_names)
            self.assertEqual(rows[1], ['a_fake_id_1', '123', '456'])
            self.assertEqual(rows[2], ['a_fake_id_2', '0.1', '-12'])<|MERGE_RESOLUTION|>--- conflicted
+++ resolved
@@ -822,7 +822,6 @@
         ids_only = self.record_dao.get_all_of_type("run", ids_only=True)
         six.assertCountEqual(self, list(ids_only), ["spam", "spam2", "spam5"])
 
-<<<<<<< HEAD
     # ######################### get_with_curve_set #########################
     def test_recorddao_get_with_curve_set(self):
         """Test that the RecordDAO is retrieving based on curve name."""
@@ -848,7 +847,7 @@
         """Test the RecordDAO curve query correctly returns multiple Records."""
         ids_only = self.record_dao.get_with_curve_set("spam_curve", ids_only=True)
         six.assertCountEqual(self, list(ids_only), ["spam", "spam2"])
-=======
+
     # ######################### get_all ##################################
     def test_recorddao_get_all(self):
         """Test the RecordDAO is retrieving all Records."""
@@ -868,7 +867,6 @@
         six.assertCountEqual(self, list(all_ids), ["spam", "spam2", "spam3",
                                                    "spam4", "spam5", "spam6",
                                                    "eggs"])
->>>>>>> 62e2f164
 
     # ###################### get_data_for_records ########################
     def test_recorddao_get_datum_for_record(self):
