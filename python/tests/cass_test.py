--- conflicted
+++ resolved
@@ -173,12 +173,7 @@
 
         rec = Record(id="spam", type="eggs",
                      user_defined={},
-                     data={"scalar-strings": {"value":
-                                              ["red", "green", "blue"],
-                                              "units": None},
-                           "scalar-numbers": {"value": [1, 2, 3],
-                                              "units": "m"},
-                           "eggs": {"value": 12,
+                     data={"eggs": {"value": 12,
                                     "units": None,
                                     "tags": ["runny"]},
                            "spam": {"value": [12, 24]},
@@ -192,7 +187,6 @@
         self.assertEquals(returned_record.type, rec.type)
         self.assertEquals(returned_record.user_defined, rec.user_defined)
         self.assertEquals(returned_record.raw, rec.raw)
-<<<<<<< HEAD
 
         # TODO: Replace when queries are supported on these tables
         scal_list = (schema.ScalarListDataFromRecord.objects.filter(id=rec.id))
@@ -200,14 +194,11 @@
         str_list = (schema.StringListDataFromRecord.objects.filter(id=rec.id))
         self.assertEquals(str_list.get()['value'], rec['data']['flavors']['value'])
 
-=======
         returned_scalars = record_dao.get_scalars("spam", ["eggs"])
-        # Check against data without lists. We will eventually support indexing
-        # on lists, but for now we only store in raw.
-        del rec.data["scalar-strings"]
-        del rec.data["scalar-numbers"]
+        del rec.data["spam"]
+        del rec.data["flavors"]
         self.assertEquals(returned_scalars, rec.data)
->>>>>>> 7966d6a9
+
         returned_files = record_dao.get_files("spam")
         self.assertEquals(returned_files, rec.files)
         overwrite = Record(id="spam",
