--- conflicted
+++ resolved
@@ -2,12 +2,6 @@
 
 import unittest
 import json
-<<<<<<< HEAD
-=======
-import sys
-
-from six.moves import cStringIO as StringIO
->>>>>>> 88ecf4cd
 
 from sina.model import Record
 import sina.model as model
@@ -18,11 +12,7 @@
 
     def setUp(self):
         """Create records used for testing."""
-<<<<<<< HEAD
-        self.record_one = Record(id="spam5",
-=======
         self.record_one = Record(id="spam",
->>>>>>> 88ecf4cd
                                  type="new_eggs",
                                  data={"list_scalars": {"value": [1, 2, 3]},
                                        "list_strings": {"value": ['apple',
@@ -32,7 +22,7 @@
                                  files=[{"uri": "ham.png", "mimetype": "png"},
                                         {"uri": "ham.curve", "tags": ["hammy"]}],
                                  user_defined={})
-        self.record_two = Record(id="spam6",
+        self.record_two = Record(id="spam2",
                                  type="new_eggs",
                                  data={"bad_list": {"value": ['bad', 3]},
                                        "bad_list_2": {"value":
