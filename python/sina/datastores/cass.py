--- conflicted
+++ resolved
@@ -338,11 +338,7 @@
         # No kwargs is bad usage. Bad kwargs are caught in sort_criteria().
         if not kwargs.items():
             raise ValueError("You must supply at least one criterion.")
-<<<<<<< HEAD
-        scalar, string, scalarlist, stringlist = sort_and_standardize_criteria(kwargs)
-=======
-        scalar_criteria, string_criteria = utils.sort_and_standardize_criteria(kwargs)
->>>>>>> a0e07612
+        scalar, string, scalarlist, stringlist = utils.sort_and_standardize_criteria(kwargs)
 
         if scalar:
             scalar_ids = self._apply_ranges_to_query(scalar,
