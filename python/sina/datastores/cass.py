"""Contains Cassandra-specific implementations of our DAOs."""
import numbers
import logging
# Used for temporary implementation of LIKE-ish functionality
import fnmatch
import six
from numbers import Number
from collections import defaultdict
import json

from cassandra.cqlengine.query import DoesNotExist, BatchQuery

import sina.dao as dao
import sina.model as model
import sina.datastores.cass_schema as schema
from sina.utils import sort_and_standardize_criteria

LOGGER = logging.getLogger(__name__)

table_lookup = {
                "scalar": {"record_table": schema.RecordFromScalarData,
                           "data_table": schema.ScalarDataFromRecord},
                "string": {"record_table": schema.RecordFromStringData,
                           "data_table": schema.StringDataFromRecord},
                "stringlist": {"record_table": schema.RecordFromStringListData,
                               "data_table": schema.StringListDataFromRecord},
                "scalarlist": {"record_table": schema.RecordFromScalarListData,
                               "data_table": schema.ScalarListDataFromRecord}
}


class RecordDAO(dao.RecordDAO):
    """The DAO specifically responsible for handling Records in Cassandra."""

    def insert(self, record, force_overwrite=False):
        """
        Given a Record, insert it into the current Cassandra database.

        :param record: A Record to insert
        :param force_overwrite: Whether to forcibly overwrite a preexisting
                                record that shares this record's id.
        :raises LWTException: If force_overwrite is False and an entry with the
                              id exists.
        """
        LOGGER.debug('Inserting {} into Cassandra with force_overwrite={}.'
                     .format(record, force_overwrite))
        is_valid, warnings = record.is_valid()
        if not is_valid:
            raise ValueError(warnings)
        create = (schema.Record.create if force_overwrite
                  else schema.Record.if_not_exists().create)
        create(id=record.id,
               type=record.type,
               raw=json.dumps(record.raw))
        if record.data:
            self._insert_data(id=record.id,
                              data=record.data,
                              force_overwrite=force_overwrite)
        if record.files:
            self._insert_files(id=record.id,
                               files=record.files,
                               force_overwrite=force_overwrite)

    def insert_many(self, list_to_insert, force_overwrite=False, _type_managed=False):
        """
        Given a list of Records, insert each into Cassandra.

        This method relies heavily on batching--if you're only inserting a few
        records, you may not see performance gains, and may even see some
        slowdowns due to batch logic overhead.

        :param list_to_insert: A list of Records to insert
        :param force_overwrite: Whether to forcibly overwrite a preexisting run
                                that shares this run's id.
        :param _type_managed: Whether all records inserted are the same type
                              AND insert_many is called from a method that has
                              special handling for this type. See Run's
                              insert_many()
        """
        LOGGER.debug('Inserting {} records to Cassandra with'
                     'force_overwrite={} and _type_managed={}.'
                     .format(len(list_to_insert),
                             force_overwrite,
                             _type_managed))
        # Because batch is done by partition key, we'll need to store info for
        # tables whose full per-partition info isn't supplied by one Record
        from_scalar_batch = defaultdict(list)
        from_string_batch = defaultdict(list)
        from_scalar_list_batch = defaultdict(list)
        from_string_list_batch = defaultdict(list)

        for record in list_to_insert:
            # Insert the Record itself
            is_valid, warnings = record.is_valid()
            if not is_valid:
                raise ValueError(warnings)
            create = (schema.Record.create if force_overwrite
                      else schema.Record.if_not_exists().create)
            create(id=record.id,
                   type=record.type,
                   raw=json.dumps(record.raw))
            if record.data:
                string_from_rec_batch = []
                scalar_from_rec_batch = []
                string_list_from_rec_batch = []
                scalar_list_from_rec_batch = []
                tags, units, value, datum_name, id = [None]*5

                def _cross_populate_batch(batch_dict, batch_list):
                    """Insert data into a batch dict and list."""
                    batch_dict[datum_name].append((value, id, units, tags))
                    batch_list.append((datum_name, value, units, tags))

                for datum_name, datum in record.data.items():
                    tags = [str(x) for x in datum['tags']] if 'tags' in datum else None
                    units = datum.get('units')
                    value = datum['value']
                    id = record.id
                    if isinstance(value, numbers.Real):
                        _cross_populate_batch(from_scalar_batch, scalar_from_rec_batch)

                    elif isinstance(value, list):
                        # Empty lists are stored as though they contain scalars
                        # This is safe as long as future functionality involving
                        # modifying already-ingested data checks type on re-ingestion
                        if not value or isinstance(value[0], numbers.Real):
                            _cross_populate_batch(from_scalar_list_batch,
                                                  scalar_list_from_rec_batch)
                        else:
                            _cross_populate_batch(from_string_list_batch,
                                                  string_list_from_rec_batch)
                    else:
                        # It's a string (or it's something else and Cassandra will yell)
                        _cross_populate_batch(from_string_batch, string_from_rec_batch)

                # We've finished this record's data--do the batch inserts
                for table, data_list in ((schema.ScalarDataFromRecord, scalar_from_rec_batch),
                                         (schema.StringDataFromRecord, string_from_rec_batch),
                                         (schema.ScalarListDataFromRecord,
                                          scalar_list_from_rec_batch),
                                         (schema.StringListDataFromRecord,
                                          string_list_from_rec_batch)):
                    with BatchQuery() as b:
                        create = (table.batch(b).create if force_overwrite
                                  else table.batch(b).if_not_exists().create)
                        for entry in data_list:
                            create(id=record.id,
                                   name=entry[0],
                                   value=entry[1],
                                   units=entry[2],
                                   tags=entry[3])
            if record.files:
                document_batch = []
                for entry in record.files:
                    # Mimetype and tags can be None, use get() for safety
                    document_batch.append((entry['uri'],
                                           entry.get('mimetype'),
                                           entry.get('tags')))
                table = schema.DocumentFromRecord
                with BatchQuery() as b:
                    create = (table.batch(b).create if force_overwrite
                              else table.batch(b).if_not_exists().create)
                    for doc in document_batch:
                        create(id=record.id,
                               uri=doc[0],
                               mimetype=doc[1],
                               tags=doc[2])
            if not _type_managed:
                if record.type == "run":
                    self.RunDAO._insert_sans_rec(record, force_overwrite)

        # We've gone through every record we were given. The from_scalar_batch
        # and from_string_batch dictionaries are ready for batch inserting.
        for table, partition_data in ((schema.RecordFromScalarData, from_scalar_batch),
                                      (schema.RecordFromStringData, from_string_batch),
                                      (schema.RecordFromScalarListData, from_scalar_list_batch),
                                      (schema.RecordFromStringListData, from_string_list_batch)):
            for partition, data_list in six.iteritems(partition_data):
                with BatchQuery() as b:
                    create = (table.batch(b).create if force_overwrite
                              else table.batch(b).if_not_exists().create)
                    for entry in data_list:
                        create(name=partition,
                               value=entry[0],
                               id=entry[1],
                               units=entry[2],
                               tags=entry[3])

    def _insert_data(self, data, id, force_overwrite=False):
        """
        Insert data into two of the four query tables depending on value.

        Data entries that are numbers (12.0) go in the ScalarData tables. Any that
        aren't ("Tuesday","12.0") go in the StringData tables.

        :param data: The dictionary of data to insert.
        :param id: The Record ID to associate the data to.
        :param force_overwrite: Whether to forcibly overwrite preexisting data.
                                Currently only used by Cassandra DAOs.
        """
        LOGGER.debug('Inserting {} data entries to Record ID {} and force_overwrite={}.'
                     .format(len(data), id, force_overwrite))
        for datum_name, datum in data.items():
<<<<<<< HEAD
            tags = [str(x) for x in datum['tags']] if 'tags' in datum else None
            value = datum['value']
            # Check if it's a list
            if isinstance(value, list):
                # Check if it's a scalar or empty
                insert_data = (schema.cross_populate_scalar_list_and_record
                               if not value or isinstance(value[0], numbers.Real)
                               else schema.cross_populate_string_list_and_record)
            else:
                insert_data = (schema.cross_populate_scalar_and_record
                               if isinstance(value, numbers.Real)
                               else schema.cross_populate_string_and_record)
            insert_data(id=id,
                        name=datum_name,
                        value=value,
                        units=datum.get('units'),
                        tags=tags,
                        force_overwrite=force_overwrite)
=======
            # Currently only support putting strings/numbers into value table, lists
            # put into raw
            if (isinstance(datum['value'], six.string_types) or
               isinstance(datum['value'], Number)):
                tags = ([str(x) for x in datum['tags']] if 'tags' in datum
                        else None)
                # Check if it's a scalar
                insert_data = (schema.cross_populate_scalar_and_record
                               if isinstance(datum['value'], numbers.Real)
                               else schema.cross_populate_string_and_record)
                insert_data(id=id,
                            name=datum_name,
                            value=datum['value'],
                            units=datum.get('units'),
                            tags=tags,
                            force_overwrite=True)
>>>>>>> 7966d6a9

    def _insert_files(self, id, files, force_overwrite=False):
        """
        Insert files into the DocumentFromRecord table.

        :param id: The Record ID to associate the files to.
        :param files: The list of files to insert.
        :param force_overwrite: Whether to forcibly overwrite preexisting files.
                                Currently only used by Cassandra DAOs.
        """
        LOGGER.debug('Inserting {} files to record id={} and force_overwrite={}.'
                     .format(len(files), id, force_overwrite))
        create = (schema.DocumentFromRecord.create if force_overwrite
                  else schema.DocumentFromRecord.if_not_exists().create)
        for entry in files:
            create(id=id,
                   uri=entry['uri'],
                   mimetype=entry.get('mimetype'),
                   tags=entry.get('tags'))

    def data_query(self, **kwargs):
        """
        Return the ids of all Records whose data fulfill some criteria.

        Criteria are expressed as keyword arguments. Each keyword
        is the name of an entry in a Record's data field, and it's set
        equal to either a single value or a DataRange (see utils.DataRanges
        for more info) that expresses the desired value/range of values.
        All criteria must be satisfied for an ID to be returned:

            # Return ids of all Records with a volume of 12, a quadrant of
            # "NW", AND a max_height >=30 and <40.
            data_query(volume=12, quadrant="NW", max_height=DataRange(30,40))

        :param kwargs: Pairs of the names of data and the criteria that data
                         must fulfill.
        :returns: A generator of Records that fulfill all criteria.

        :raises ValueError: if not supplied at least one criterion.
        """
        LOGGER.debug('Finding all records fulfilling criteria: {}'
                     .format(kwargs.items()))
        # No kwargs is bad usage. Bad kwargs are caught in sort_criteria().
        if not kwargs.items():
            raise ValueError("You must supply at least one criterion.")
        scalar_criteria, string_criteria = sort_and_standardize_criteria(kwargs)

        if scalar_criteria:
            scalar_ids = self._apply_ranges_to_query(scalar_criteria,
                                                     "scalar")
        if string_criteria:
            string_ids = self._apply_ranges_to_query(string_criteria,
                                                     "string")

        # If we have more than one set of data, we need to perform a union.
        # Cassandra doesn't support join-like operations, though, so we
        # handle it. Note that we'll be storing a full list of ids in memory,
        # but because Cassandra already required that to perform the query,
        # we're not in danger of running out of memory if we've reached here.
        if scalar_criteria and string_criteria:
            string_ids = set(string_ids)
            for id in scalar_ids:
                if id in string_ids:
                    yield id
        # Otherwise, just find which one has something to return
        elif scalar_criteria:
            for id in scalar_ids:
                yield id
        else:
            for id in string_ids:
                yield id

    def _apply_ranges_to_query(self, data, table):
        """
        Return the ids of all Records whose data fulfill table-specific criteria.

        Done per table, unlike data_query. This is only meant to be used in
        conjunction with data_query() and related. Criteria must be DataRanges.

        Because each piece of data is its own row and we need to compare between
        rows, we can't use a simple AND. In SQL, we get around this with
        GROUP BY, in order to avoid reading the entire table multiple times.
        Cassandra is organized differently; thanks to its partitioning, it is
        *in theory* efficient to start by narrowing it down to a set of partitions
        (by finding which Records fit the first criteria) and then applying each
        successive criteria as a filter on that set, ultimately doing len(data)
        queries (but handling less data overall). If this acts slow, it's
        probably network/query overhead.

        :param data: A list of (name, criteria) pairs to apply to the query object
        :param table: The name of the table, to look up in table_lookup (module-level var)

        :returns: a generator of ids fitting the criteria
        """
        rec_table = table_lookup[table]["record_table"]
        data_table = table_lookup[table]["data_table"]
        query = rec_table.objects
        # Cassandra requires a list for the in-predicate
        filtered_ids = list(self._configure_query_for_criteria(query,
                                                               name=data[0][0],
                                                               criteria=data[0][1])
                            .values_list('id', flat=True))

        # Only do the next part if there's more scalars and at least one id
        for counter, (name, criteria) in enumerate(data[1:]):
            if filtered_ids:
                query = (data_table.objects.filter(id__in=filtered_ids))
                query = self._configure_query_for_criteria(query, name, criteria)
                if counter < (len(data[1:]) - 1):
                    # Cassandra requires a list for the id__in attribute
                    filtered_ids = list(query.values_list('id', flat=True).all())
                else:
                    # We are on the last iteration, no need for a list, use a generator
                    filtered_ids = query.values_list('id', flat=True)
            else:
                break

        for id in filtered_ids:
            yield id

    def get(self, id):
        """
        Given a id, return match (if any) from Cassandra database.

        :param id: The id of the record to return

        :returns: A record matching that id or None
        """
        LOGGER.debug('Getting record with id={}'.format(id))
        query = schema.Record.objects.filter(id=id).get()
        return model.generate_record_from_json(
            json_input=json.loads(query.raw))

    def get_all_of_type(self, type, ids_only=False):
        """
        Given a type of record, return all Records of that type.

        :param type: The type of record to return, ex: run
        :param ids_only: whether to return only the ids of matching Records
                         (used for further filtering)

        :returns: A generator of Records of that type or (if ids_only) a
                  generator of their ids
        """
        LOGGER.debug('Getting all records of type {}.'.format(type))
        # Allow_filtering() is, as a rule, inadvisable; if speed becomes a
        # concern, an id - type query table should be easy to set up.
        query = (schema.Record.objects.filter(type=type)
                                      .allow_filtering()
                                      .values_list('id', flat=True))
        if ids_only:
            for id in query:
                yield str(id)
        else:
            for record in self.get_many(query):
                yield record

    def get_given_document_uri(self, uri, accepted_ids_list=None, ids_only=False):
        """
        Return all records associated with documents whose uris match some arg.

        Temporary implementation. THIS IS A VERY SLOW, BRUTE-FORCE STRATEGY!
        You use it at your own risk! Do not expect it to be performant or
        particularly stable. Due to some cassandra limitations, this returns
        potentially duplicate items. One work around for this is to wrap this
        call in a set() like this:
        get_many(set(get_given_document_uri(<args>, ids_only=True))).

        Supports the use of % as a wildcard character.

        :param uri: The uri to use as a search term, such as "foo.png"
        :param accepted_ids_list: A list of ids to restrict the search to.
                                  If not provided, all ids will be used.
        :param ids_only: whether to return only the ids of matching Records
                         (used for further filtering)

        :returns: A generator of found records or (if ids_only) a
                  generator of their ids.
        """
        LOGGER.debug('Getting all records related to uri={}.'.format(uri))
        if accepted_ids_list:
            LOGGER.debug('Restricting to {} ids.'.format(len(accepted_ids_list)))
        LOGGER.warning('Temporary implementation of getting Records based on '
                       'Document URI. This is a very slow, brute-force '
                       'strategy.')
        if accepted_ids_list is not None:
            base_query = schema.DocumentFromRecord.objects.filter(id__in=accepted_ids_list)
        else:
            # If we haven't had an accepted_ids_list passed, any filtering we do
            # will NOT include the partition key, so we need to allow filtering.
            base_query = schema.DocumentFromRecord.objects.allow_filtering()
        # If there's a wildcard
        if '%' in uri:
            # Special case: get all ids with associated docs.
            if len(uri) == 1:
                match_ids = base_query.values_list('id', flat=True)

            # If a wildcard is in any position besides last, we do it in Python
            elif '%' in uri[:-1]:
                # Change searched URI into a fnmatch-friendly version
                search_uri = uri.replace('*', '[*]').replace('%', '*')
                match_ids = (
                    entry.id
                    for entry in base_query
                    if fnmatch.fnmatch(entry.uri, search_uri)
                )
            # As long as the wildcard's in last place, we can do it in CQL
            else:
                # Cassandra orders lexographically by UTF-8
                # Thus, we can search from ex: 'foo' through 'fop' to
                # simulate a 'LIKE foo%' query.
                alphabetical_end = uri[:-2]+chr(ord(uri[-2]) + 1)
                match_ids = (base_query.filter(uri__gte=uri[:-1])
                                       .filter(uri__lt=alphabetical_end)
                                       .values_list('id', flat=True))
        # If there's no wildcard, we're looking for exact matches.
        else:
            match_ids = base_query.filter(uri=uri).values_list('id', flat=True)

        if ids_only:
            for id in match_ids:
                yield id
        else:
            for record in self.get_many(match_ids):
                yield record

    def _configure_query_for_criteria(self, query, name, criteria):
        """
        Use criteria to build a query.

        Note that this returns a query object, not a completed query. It's
        used by the data query methods to build the queries they execute.

        :param query: The query object to consider
        :param name: The name of the data being queries
        :param criteria: The criteria we're filtering the query on.

        :returns: The query object with criteria-appropriate filters
                  applied.
        """
        LOGGER.debug('Configuring <query={}> with <criteria={}>.'
                     .format(query, criteria))
        query = query.filter(name=name)
        if criteria.is_single_value():
            query = query.filter(value=criteria.min)
        else:
            if criteria.min is not None:
                if criteria.min_inclusive:
                    query = query.filter(value__gte=criteria.min)
                else:
                    query = query.filter(value__gt=criteria.min)
            if criteria.max is not None:
                if criteria.max_inclusive:
                    query = query.filter(value__lte=criteria.max)
                else:
                    query = query.filter(value__lt=criteria.max)
        return query

    def get_data_for_records(self, id_list, data_list, omit_tags=False):
        """
        Retrieve a subset of data for Records in id_list.

        For example, it might get "debugger_version" and "volume" for the
        Records with ids "foo_1" and "foo_3". It's returned in a dictionary of
        dictionaries; the outer key is the record_id, the inner key is the
        name of the data piece (ex: "volume"). So::

            {"foo_1": {"volume": {"value": 12, "units": cm^3},
                       "debugger_version": {"value": "alpha"}}
             "foo_3": {"debugger_version": {"value": "alpha"}}

        As seen in foo_3 above, if a piece of data is missing, it won't be
        included; think of this as a subset of a Record's own data. Similarly,
        if a Record ends up containing none of the requested data, it will be
        omitted.

        :param id_list: A list of the record ids to find data for
        :param data_list: A list of the names of data fields to find
        :param omit_tags: Whether to avoid returning tags. A Cassandra
                          limitation results in up to id_list*data_list+1
                          queries to include the tags, rather than the single
                          query we'd do otherwise. If you don't need the tags/
                          are on a machine with a slow network connection
                          to the cluster, consider setting this to True.

        :returns: a dictionary of dictionaries containing the requested data,
                 keyed by record_id and then data field name.
        """
        LOGGER.debug('Getting data in {} for record ids in {}'
                     .format(data_list, id_list))
        data = defaultdict(lambda: defaultdict(dict))
        query_tables = [schema.ScalarDataFromRecord,
                        schema.StringDataFromRecord]
        for query_table in query_tables:
            query = (query_table.objects
                     .filter(query_table.id.in_(id_list))
                     .filter(query_table.name.in_(data_list))
                     .values_list('id', 'name', 'value', 'units'))
            for result in query:
                id, name, value, units = result
                datapoint = {"value": value}
                if units:
                    datapoint["units"] = units
                data[id][name] = datapoint
            # Cassandra has a limitation wherein any "IN" query stops working
            # if one of the columns requested contains collections. 'tags' is a
            # collection column. Unfortunately, there's a further limitation
            # that a BatchQuery can't select (only create, update, or delete),
            # so the best we can do (until they fix one of the above) is:
            if not omit_tags:
                for id in data:
                    for name in data[id]:
                        if "tags" not in data[id][name]:
                            tags = (query_table.objects
                                    .filter(query_table.id == id)
                                    .filter(query_table.name == name)
                                    .values_list('tags', flat=True)).all()
                            if tags and tags[0] is not None:
                                data[id][name]["tags"] = tags[0]
        return data

    def get_scalars(self, id, scalar_names):
        """
        LEGACY: retrieve scalars for a given record id.

        This is a legacy method. Consider accessing data from Records directly,
        ex scalar_info = my_rec["data"][scalar_name]

        Scalars are returned as a dictionary with the same format as a Record's
        data attribute (it's a subset of it)

        :param id: The record id to find scalars for
        :param scalar_names: A list of the names of scalars to return

        :return: A dict of scalars matching the Mnoda data specification
        """
        LOGGER.debug('Getting scalars={} for record id={}'
                     .format(scalar_names, id))
        scalars = {}
        # Cassandra has special restrictions on list types that prevents us
        # from filtering on IN when they're present in a table. Hence this
        # workaround.
        for name in sorted(scalar_names):
            try:
                entry = (schema.ScalarDataFromRecord.objects
                         .filter(id=id)
                         .filter(name=name)
                         .values_list('name', 'value', 'units', 'tags')).get()
                scalars[entry[0]] = {'value': entry[1],
                                     'units': entry[2],
                                     'tags': entry[3]}
            except DoesNotExist:
                # If scalar doesn't exist, continue
                pass
        return scalars

    def get_files(self, id):
        """
        Retrieve files for a given record id.

        Files are returned in the alphabetical order of their URIs

        :param id: The record id to find files for
        :return: A list of file JSON objects matching the Mnoda specification
        """
        LOGGER.debug('Getting files for record id={}'.format(id))
        files = (schema.DocumentFromRecord.objects
                 .filter(id=id)
                 .values_list('uri', 'mimetype', 'tags')).all()
        return [{'uri': x[0], 'mimetype': x[1], 'tags': x[2]} for x in files]


class RelationshipDAO(dao.RelationshipDAO):
    """The DAO responsible for handling Relationships in Cassandra."""

    def insert(self, relationship=None, subject_id=None,
               object_id=None, predicate=None):
        """
        Given some Relationship, import it into the Cassandra database.

        This can create an entry from either an existing relationship object
        or from its components (subject id, object id, predicate). If all four
        are provided, the Relationship will be used.

        A Relationship describes the connection between two objects in the
        form <subject_id> <predicate> <object_id>, ex:

        Task44 contains Run2001

        :param subject_id: The id of the subject.
        :param object_id: The id of the object.
        :param predicate: A string describing the relationship.
        :param relationship: A Relationship object to build entry from.

        :raises: A ValueError if neither Relationship nor the subject_id,
                 object_id, and predicate args are provided.
        """
        LOGGER.debug('Inserting relationship={}, subject_id={}, object_id={}, '
                     'and predicate={}.'.format(relationship,
                                                subject_id,
                                                object_id,
                                                predicate))
        if relationship and subject_id and object_id and predicate:
            LOGGER.warning('Given relationship object and '
                           'subject_id/object_id/predicate objects. Using '
                           'relationship.')
        if not (relationship or (subject_id and object_id and predicate)):
            msg = ("Must supply either Relationship or subject_id, "
                   "object_id, and predicate.")
            LOGGER.error(msg)
            raise ValueError(msg)
        if relationship:
            subject_id = relationship.subject_id
            object_id = relationship.object_id
            predicate = relationship.predicate
        schema.cross_populate_object_and_subject(subject_id=subject_id,
                                                 object_id=object_id,
                                                 predicate=predicate)

    def insert_many(self, list_to_insert):
        """
        Given a list of Relationships, insert each into Cassandra.

        This method relies heavily on batching--if you're only inserting a few
        Relationships, you may not see performance gains, and may even see some
        slowdowns due to batch logic overhead.

        :param list_to_insert: A list of Relationships to insert
        """
        LOGGER.debug('Inserting {} relationships.'.format(len(list_to_insert)))
        # Batching is done per partition key--we won't know per-partition
        # contents until we've gone through the full list of Relationships.
        from_subject_batch = defaultdict(list)
        from_object_batch = defaultdict(list)

        for rel in list_to_insert:
            from_subject_batch[rel.subject_id].append((rel.predicate,
                                                       rel.object_id))
            from_object_batch[rel.object_id].append((rel.predicate,
                                                     rel.subject_id))
        # Our dictionaries are populated and ready for batch insertion
        for object_id, insert_info in six.iteritems(from_object_batch):
            # Only having one entry is a common use case. Skip the overhead!
            if len(insert_info) == 1:
                schema.cross_populate_object_and_subject(subject_id=insert_info[0][1],
                                                         object_id=object_id,
                                                         predicate=insert_info[0][0])
            else:
                with BatchQuery() as b:
                    for entry in insert_info:
                        (schema.SubjectFromObject
                         .batch(b).create(object_id=object_id,
                                          predicate=entry[0],
                                          subject_id=entry[1]))
        for subject_id, insert_info in six.iteritems(from_subject_batch):
            # We already handled this use case with the cross_populate above
            if len(insert_info) == 1:
                pass
            else:
                with BatchQuery() as b:
                    for entry in insert_info:
                        (schema.ObjectFromSubject
                         .batch(b).create(subject_id=subject_id,
                                          predicate=entry[0],
                                          object_id=entry[1]))

    # TODO: Ongoing question of whether these should return generators.

    def _get_given_subject_id(self, subject_id, predicate=None):
        """
        Given record id, return all Relationships with that id as subject.

        Returns None if none found. Wrapped by get(). Optionally filters on
        predicate as well.

        :param subject_id: The subject_id of Relationships to return
        :param predicate: Optionally, the Relationship predicate to filter on.

        :returns: A list of Relationships fitting the criteria or None.
        """
        LOGGER.debug('Getting relationships related to subject_id={} and '
                     'predicate={}.'.format(subject_id, predicate))
        query = (schema.ObjectFromSubject.objects
                 .filter(subject_id=subject_id))
        if predicate:
            query = query.filter(predicate=predicate)
        return self._build_relationships(query.all())

    def _get_given_object_id(self, object_id, predicate=None):
        """
        Given record id, return all Relationships with that id as object.

        Returns None if none found. Wrapped by get(). Optionally filters on
        predicate as well.

        :param object_id: The object_id of Relationships to return
        :param predicate: Optionally, the Relationship predicate to filter on.

        :returns: A list of Relationships fitting the criteria or None.
        """
        LOGGER.debug('Getting relationships related to object_id={} and '
                     'predicate={}.'.format(object_id, predicate))
        query = schema.SubjectFromObject.objects.filter(object_id=object_id)
        if predicate:
            # TODO: If third query table (for predicates) implemented, change
            query = query.filter(predicate=predicate)
        return self._build_relationships(query.allow_filtering().all())

    def _get_given_predicate(self, predicate):
        """
        Given predicate, return all Relationships with that predicate.

        :param predicate: The predicate describing Relationships to return

        :returns: A list of Relationships fitting the criteria
        """
        LOGGER.debug('Getting relationships related to predicate={}.'
                     .format(predicate))
        # TODO: If third query table (for predicates) implemented, change
        query = schema.ObjectFromSubject.objects.filter(predicate=predicate)
        return self._build_relationships(query.allow_filtering().all())

    def _build_relationships(self, query):
        """
        Given query results, built a list of Relationships.

        :param query: The query results to build from.
        """
        LOGGER.debug('Building relationships from query={}'.format(query))
        relationships = []
        for relationship in query:
            rel_obj = model.Relationship(subject_id=relationship.subject_id,
                                         object_id=relationship.object_id,
                                         predicate=relationship.predicate)
            relationships.append(rel_obj)
        return relationships


class RunDAO(dao.RunDAO):
    """DAO responsible for handling Runs, (Record subtype), in Cassandra."""

    def insert(self, run, force_overwrite=False):
        """
        Given a Run, import it into the current Cassandra database.

        :param run: A Run to import
        :param force_overwrite: Whether to forcibly overwrite a preexisting
                                run that shares this run's id.
        """
        LOGGER.debug('Inserting {} into Cassandra with force_overwrite={}'
                     .format(run, force_overwrite))
        create = (schema.Run.create if force_overwrite
                  else schema.Run.if_not_exists().create)
        create(id=run.id,
               application=run.application,
               user=run.user,
               version=run.version)
        self.record_DAO.insert(record=run, force_overwrite=force_overwrite)

    def _insert_sans_rec(self, run, force_overwrite=False):
        """
        Given a Run, import it into the Run table only.

        Skips the call to record_DAO's insert--this is intended to be called
        from within insert_many()s, which implement special logic that Run
        metadata doesn't benefit from.

        :param run: A Run to import
        :param force_overwrite: Whether to forcibly overwrite a preexisting
                                run that shares this run's id.
        """
        LOGGER.debug('Inserting {} into Cassandra with force_overwrite={}. '
                     'Run table only.'
                     .format(run, force_overwrite))
        create = (schema.Run.create if force_overwrite
                  else schema.Run.if_not_exists().create)
        create(id=run.id,
               application=run.application,
               user=run.user,
               version=run.version)

    def insert_many(self, list_to_insert, force_overwrite=False):
        """
        Given a list of Runs, insert each into Cassandra.

        Uses Record's special insert_many() for efficiency, then re-inserts
        the metadata on its own (as the metadata doesn't benefit from batching
        and is comparitively lightweight).

        :param list_to_insert: A list of Records to insert

        :param force_overwrite: Whether to forcibly overwrite a preexisting run
                                that shares this run's id.
        """
        LOGGER.debug('Inserting {} runs into Cassandra with '
                     'force_overwrite={}.'
                     .format(len(list_to_insert), force_overwrite))
        self.record_DAO.insert_many(list_to_insert=list_to_insert,
                                    force_overwrite=force_overwrite,
                                    _type_managed=True)
        for item in list_to_insert:
            self._insert_sans_rec(item, force_overwrite)

    def get(self, id):
        """
        Given a run's id, return match (if any) from Cassandra database.

        :param id: The id of some run

        :returns: A run matching that identifier or None
        """
        LOGGER.debug('Getting run with id: {}'.format(id))
        record = schema.Record.filter(id=id).get()
        return model.generate_run_from_json(json_input=json.loads(record.raw))
    # Who should this belong to?

    def _convert_record_to_run(self, record):
        """
        Build a Run using a Record and run metadata.

        A variant of get() for internal use which allows us to recycle some of
        Record's functionality. Given a Record, pulls in its information from
        Run and folds it into a new Run object. Allows us to skip an extra read
        of the record table.

        :param record: A Record object to build the Run from.

        :returns: A Run representing the Record plus metadata. None if given
            a record that isn't a run as input.
        """
        LOGGER.debug('Converting {} to run.'.format(record))
        if record.type == 'run':
            return model.generate_run_from_json(record.raw)
        else:
            msg = ('Record must be of subtype Run to convert to Run. Given '
                   '{}.'.format(record.id))
            LOGGER.warn(msg)
            raise ValueError(msg)


class DAOFactory(dao.DAOFactory):
    """
    Build Cassandra-backed DAOs for interacting with Mnoda-based objects.

    Includes Records, Relationships, etc.
    """

    supports_parallel_ingestion = True

    def __init__(self, keyspace, node_ip_list=None):
        """
        Initialize a Factory with a path to its backend.

        :param keyspace: The keyspace to connect to.
        :param node_ip_list: A list of ips belonging to nodes on the target
                            Cassandra instance. If None, connects to localhost.
        """
        self.keyspace = keyspace
        self.node_ip_list = node_ip_list
        schema.form_connection(keyspace, node_ip_list=None)

    def createRecordDAO(self):
        """
        Create a DAO for interacting with records.

        :returns: a RecordDAO
        """
        return RecordDAO()

    def createRelationshipDAO(self):
        """
        Create a DAO for interacting with relationships.

        :returns: a RelationshipDAO
        """
        return RelationshipDAO()

    def createRunDAO(self):
        """
        Create a DAO for interacting with runs.

        :returns: a RunDAO
        """
        return RunDAO(record_DAO=self.createRecordDAO())

    def __repr__(self):
        """Return a string representation of a Cassandra DAOFactory."""
        return ('Cassandra DAOFactory <keyspace={}, node_ip_list={}>'
                .format(self.keyspace, self.node_ip_list))<|MERGE_RESOLUTION|>--- conflicted
+++ resolved
@@ -201,7 +201,6 @@
         LOGGER.debug('Inserting {} data entries to Record ID {} and force_overwrite={}.'
                      .format(len(data), id, force_overwrite))
         for datum_name, datum in data.items():
-<<<<<<< HEAD
             tags = [str(x) for x in datum['tags']] if 'tags' in datum else None
             value = datum['value']
             # Check if it's a list
@@ -220,24 +219,6 @@
                         units=datum.get('units'),
                         tags=tags,
                         force_overwrite=force_overwrite)
-=======
-            # Currently only support putting strings/numbers into value table, lists
-            # put into raw
-            if (isinstance(datum['value'], six.string_types) or
-               isinstance(datum['value'], Number)):
-                tags = ([str(x) for x in datum['tags']] if 'tags' in datum
-                        else None)
-                # Check if it's a scalar
-                insert_data = (schema.cross_populate_scalar_and_record
-                               if isinstance(datum['value'], numbers.Real)
-                               else schema.cross_populate_string_and_record)
-                insert_data(id=id,
-                            name=datum_name,
-                            value=datum['value'],
-                            units=datum.get('units'),
-                            tags=tags,
-                            force_overwrite=True)
->>>>>>> 7966d6a9
 
     def _insert_files(self, id, files, force_overwrite=False):
         """
