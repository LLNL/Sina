--- conflicted
+++ resolved
@@ -179,54 +179,6 @@
                         self.units))
 
 
-<<<<<<< HEAD
-=======
-class ListScalarDataEntry(Base):
-    """
-    Implementation of a table to store list entries of scalar-type data.
-
-    This table contains scalar-data list entries related to a list from the
-    ListScalarDataMaster table.
-
-    These tables are not exposed to the user. It's decided based on type
-    which table should be accessed.
-    """
-
-    __tablename__ = 'ListScalarDataEntry'
-    id = Column(String(255),
-                ForeignKey(Record.id, ondelete='CASCADE',
-                           deferrable=True, initially='DEFERRED'),
-                nullable=False,
-                primary_key=True)
-    name = Column(String(255), nullable=False, primary_key=True)
-    index = Column(Integer(), nullable=False, primary_key=True)
-    value = Column(Float(), nullable=False)
-
-    def __init__(self, id, name, value, index):
-        """
-        Create a ListScalarDataEntry entry with the given args.
-
-        :param id: The record id associated with this value.
-        :param name: The name of the datum associated with this value.
-        :param index: The location in the scalar list of the value.
-        :param value: The value to store.
-        """
-        self.id = id
-        self.name = name
-        self.index = index
-        self.value = value
-
-    def __repr__(self):
-        """Return a string repr. of a sql schema ListScalarDataEntry entry."""
-        return ('SQL Schema ListScalarDataEntry: <id={}, name={}, index={}, '
-                'value={}>'
-                .format(self.id,
-                        self.name,
-                        self.index,
-                        self.value))
-
-
->>>>>>> 6d324908
 class StringData(Base):
     """
     Implementation of a table to store string-type data.
