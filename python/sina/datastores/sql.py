--- conflicted
+++ resolved
@@ -24,12 +24,9 @@
 # String used to identify a sqlite database for SQLALchemy
 SQLITE_PREFIX = "sqlite:///"
 
-# Parameter offsets used when combining queries across tables
-# see _apply_ranges_to_query() for usage. Also identifies our data tables.
-TABLES_WITH_OFFSETS = {schema.ScalarData: "",
-                       schema.StringData: "_1",
-                       schema.ListScalarData: "_2",
-                       schema.ListStringDataEntry: "_3"}
+# Identify the tables that store Record.data entries.
+DATA_TABLES = [schema.ScalarData, schema.StringData,
+               schema.ListScalarData, schema.ListStringDataEntry]
 
 
 class RecordDAO(dao.RecordDAO):
@@ -182,14 +179,9 @@
             raise ValueError("You must supply at least one criterion.")
         (scalar_criteria,
          string_criteria,
-<<<<<<< HEAD
          scalar_list_criteria,
-         string_list_criteria) = sort_and_standardize_criteria(kwargs)
-=======
-         scalarlist_criteria,
-         stringlist_criteria,
+         string_list_criteria,
          universal_criteria) = sort_and_standardize_criteria(kwargs)
->>>>>>> 02deaed5
         result_ids = []
 
         # First handle scalar and string criteria
@@ -403,7 +395,7 @@
         desired_names = [x[0] for x in universal_criteria]
         LOGGER.info('Finding Records where data in %s exist', desired_names)
         expected_result_count = len(universal_criteria)
-        for query_table in TABLES_WITH_OFFSETS:
+        for query_table in DATA_TABLES:
             # We know that a single Record can never have more than one datum with
             # a given name, so all we need to get is count.
             query = (self.session.query(query_table.id, sqlalchemy.func.count(query_table.name))
@@ -517,153 +509,6 @@
         """
         return self._get_with_max_min_helper(scalar_name, count, id_only, get_min=True)
 
-<<<<<<< HEAD
-=======
-    def _apply_ranges_to_query(self, query, data, table):
-        """
-        Filter query object based on list of (name, criteria).
-
-        This is only meant to be used in conjunction with data_query() and
-        related. Criteria must be DataRanges.
-
-        Uses parameter substitution to get around limitations of SQLAlchemy OR
-        construct. Note that we still use AND logic; the "or" is used in
-        conjunction with a count statement because each data entry is its own
-        row, and we need to use AND across rows (and with respect to the record
-        id).
-
-        :param query: A SQLAlchemy query object
-        :param data: A list of (name, criteria) pairs to apply to the query object
-        :param table: The table to query against, either ScalarData,
-            StringData, ListScalarData, or ListStringDataEntry.
-
-        :returns: <query>, now filtering on <data>
-        :raises ValueError: If given an invalid table.
-        """
-        LOGGER.debug('Filtering <query=%s> with <data=%s>.', query, data)
-        if (table not in [schema.ScalarData,
-                          schema.StringData,
-                          schema.ListScalarData,
-                          schema.ListStringDataEntry]):
-            msg = 'Given invalid table to query: {}'.format(table)
-            LOGGER.error(msg)
-            raise ValueError(msg)
-
-        search_args = {}
-        range_components = []
-        # Performing an intersection on two SQLAlchemy queries, as in data_query(),
-        # causes their parameters to merge and overwrite any shared names.
-        # Here, we guarantee our params will have unique names per table.
-        offset = TABLES_WITH_OFFSETS[table]
-        for index, (name, criteria) in enumerate(data):
-            range_components.append((name, criteria, index))
-            search_args["name{}{}".format(index, offset)] = name
-            if not isinstance(criteria, utils.DataRange):
-                search_args["eq{}{}".format(index, offset)] = criteria
-            elif criteria.is_single_value():
-                search_args["eq{}{}".format(index, offset)] = criteria.min
-            else:
-                search_args["min{}{}".format(index, offset)] = criteria.min
-                search_args["max{}{}".format(index, offset)] = criteria.max
-        query = query.filter(sqlalchemy
-                             .or_(self._build_range_filter(name, criteria, table, index)
-                                  for (name, criteria, index) in range_components))
-
-        def _count_checker(is_list=False):
-            """
-            Check which count to use depending if we are checking a list.
-
-            If we are checking the count of a list of values, then we know the
-            list of criteria passed in is a list of one criterion. We check
-            that one or more rows came back satisfying said criterion. If we
-            are not a list, we must have equality between the length of the
-            list of criteria and the number of rows returned. This is because
-            only one row can come back if a criterion is satisified, so it is
-            one to one.
-
-            :param is_list: Whether or not we are checking a list of values.
-            :returns: Query that correctly checks count(s) of criteria.
-            """
-            if is_list:
-                text = "{} >= {}"
-                components_length = 1
-            else:
-                text = "{} = {}"
-                components_length = len(range_components)
-            return (query.group_by(table.id)
-                    .having(sqlalchemy.text(text
-                                            .format(sqlalchemy.func.count(table.id),
-                                                    components_length))))
-        if (table == schema.ListStringDataEntry or
-                table == schema.ListScalarData):
-            query = _count_checker(is_list=True)
-        else:
-            query = _count_checker(is_list=False)
-        query = query.params(search_args)
-        return query
-
-    @staticmethod
-    def _build_range_filter(name, criteria, table, index=0):
-        """
-        Build a TextClause to filter a SQL query using range parameters.
-
-        Helper method to _apply_scalar_ranges_to_query. Needed in order to use
-        parameter substitution and circumvent some filter limitations.
-
-        Example clause as raw SQL:
-
-        WHERE ScalarData.name=:scalar_name0 AND ScalarData.value<right_num0
-
-        :param name: The name of the value we apply the criteria to
-        :param criteria: The criteria used to build the query.
-        :param table: The table to query against, either ScalarData or
-                      StringData
-        :param index: optional offset of this criteria if using multiple
-                      criteria. Used for building var names for
-                      parameterization.
-
-        :returns: a TextClause object for use in a SQLAlchemy statement
-
-        :raises ValueError: if given a bad table to query against.
-        """
-        LOGGER.debug('Building TextClause filter for data "%s" with criteria'
-                     '<%s> and index=%s.', name, criteria, index)
-        offset = TABLES_WITH_OFFSETS[table]
-        # SQLAlchemy's methods for substituting in table names are convoluted.
-        # A much simpler, clearer method:
-        if table == schema.ScalarData:
-            tablename = "ScalarData"
-        elif table == schema.StringData:
-            tablename = "StringData"
-        elif table == schema.ListScalarData:
-            tablename = "ListScalarData"
-        elif table == schema.ListStringDataEntry:
-            tablename = "ListStringDataEntry"
-        else:
-            raise ValueError("Given a bad table for data query: {}".format(table))
-
-        conditions = ["({table}.name IS :name{index}{offset} AND {table}.value"
-                      .format(table=tablename, index=index, offset=offset)]
-        if not isinstance(criteria, utils.DataRange):
-            conditions.append(" = :eq{}{}".format(index, offset))
-        elif criteria.is_single_value():
-            conditions.append(" = :eq{}{}".format(index, offset))
-        else:
-            if criteria.min_is_finite():
-                conditions.append(" >= " if criteria.min_inclusive else " > ")
-                conditions.append(":min{}{}".format(index, offset))
-            # If two-sided range, begin preparing new condition
-            if (criteria.min_is_finite()) and (criteria.max_is_finite()):
-                conditions.append(" AND {}.value ".format(tablename))
-            if criteria.max_is_finite():
-                conditions.append(" <= " if criteria.max_inclusive else " < ")
-                conditions.append(":max{}{}".format(index, offset))
-        # This helper method should NEVER see a (None, None) range due to the
-        # special way they need handled (figuring out what table they belong to)
-        conditions.append(")")
-        return sqlalchemy.text(''.join(conditions))
-
->>>>>>> 02deaed5
     def get_data_for_records(self, data_list, id_list=None):
         """
         Retrieve a subset of data for Records (or optionally a subset of Records).
