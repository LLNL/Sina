--- conflicted
+++ resolved
@@ -77,12 +77,8 @@
             sql_record = self.create_sql_record(record)
             self.session.add(sql_record)
 
-<<<<<<< HEAD
+    @_commit_or_rollback
     def _do_insert(self, records):
-=======
-    @_commit_or_rollback
-    def insert(self, records):
->>>>>>> e373e1e2
         """
         Given a(n iterable of) Record(s), insert into the current SQL database.
 
