--- conflicted
+++ resolved
@@ -1,11 +1,7 @@
 """Logic for handling inserting, extracting, and transforming data between backends."""
 
 # Note that the C++ spack package builder references this version string
-<<<<<<< HEAD
-__VERSION__ = "1.10.0"
-=======
 __VERSION__ = "1.11.0"
->>>>>>> 31986d3b
 
 
 from sina.datastore import connect
