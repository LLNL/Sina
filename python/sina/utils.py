"""Module for handling miscellany."""
from __future__ import print_function
import abc
import logging
import json
import os
import errno
import uuid
import csv
import time
import datetime
from numbers import Real
from enum import Enum
from multiprocessing.pool import ThreadPool
from collections import OrderedDict

import six

import sina.model as model

LOGGER = logging.getLogger(__name__)
MAX_THREADS = 8


# Disable pylint checks due to ubiquitous use of id, type, max, and min
# Also disable too-many-lines
# pylint: disable=invalid-name,redefined-builtin,too-many-lines

class ListQueryOperation(Enum):
    """
    Describe operations possible on ListCriteria.

    For descriptions of their functionality, see their helper methods
    (has_all(), etc).
    """

    HAS_ANY = "HAS_ANY"
    HAS_ALL = "HAS_ALL"
    ANY_IN = "ANY_IN"
    ALL_IN = "ALL_IN"


def import_many_jsons(factory, json_list):
    """
    Import multiple JSON documents into a supported backend.

    Lazily multithreaded for backends that support parallel ingestion.

    :param factory: The factory used to perform the import.
    :param json_list: List of filepaths to import from.
    """
    LOGGER.info('Importing json list: %s', json_list)
    if factory.supports_parallel_ingestion:
        LOGGER.debug('Factory supports parallel ingest, building thread pool.')
        arg_tuples = [(factory, x) for x in json_list]
        pool = ThreadPool(processes=min(len(json_list), MAX_THREADS))
        pool.map(_import_tuple_args, arg_tuples)
        pool.close()
        pool.join()
    else:
        LOGGER.debug('Factory does not support parallel ingest.')
        for json_file in json_list:
            import_json(factory, json_file)


def _import_tuple_args(unpack_tuple):
    """Unpack args to allow using import_json with ThreadPools in <Python3."""
    import_json(unpack_tuple[0], unpack_tuple[1])


def convert_json_to_records_and_relationships(json_path):
    """
    Open a Sina json file at <json_path>, return its contents as Records and Relationships.

    :param json_path: the path to the Sina JSON.
    :returns: a tuple of lists, (list_of_records, list_of_relationships)
    """
    with open(json_path) as file_:
        records = []
        relationships = []
        local = {}
        data = json.load(file_)
        for entry in data.get('records', []):
            if 'id' not in entry:
                id = str(uuid.uuid4())
                try:
                    local[entry['local_id']] = id
                    # Save the UUID to be used for record generation
                    entry['id'] = id
                except KeyError:
                    raise ValueError("Record requires one of: local_id, id: {}".format(entry))
            if entry["type"] == 'run':
                records.append(model.generate_run_from_json(json_input=entry))
            else:
                records.append(model.generate_record_from_json(json_input=entry))
        relationships = []
        for entry in data.get('relationships', []):
            subj, obj = _process_relationship_entry(entry=entry, local_ids=local)
            relationships.append(model.Relationship(subject_id=subj,
                                                    object_id=obj,
                                                    predicate=entry['predicate']))
    return (records, relationships)


def import_json(factory, json_path):
    """
    Import one JSON document into a supported backend.

    :param factory: The factory used to perform the import.
    :param json_path: The filepath to the json to import.
    """
    LOGGER.debug('Importing %s', json_path)

    records, relationships = convert_json_to_records_and_relationships(json_path)
    generic_records, runs = ([], [])
    for entry in records:
        if entry.type == "run":
            runs.append(entry)
        else:
            generic_records.append(entry)
    factory.create_record_dao().insert_many(generic_records)
    factory.create_run_dao().insert_many(runs)
    factory.create_relationship_dao().insert_many(relationships)


def _process_relationship_entry(entry, local_ids):
    """
    Read a JSON Object from Relationships and extract the subject and object.

    This helper method handles replacing local_ids with global ones, as well as
    telling which is in use, and raises any necessary errors.

    :param entry: The JSON object to be processed
    :param local_ids: The dictionary of local_id:global_id pairs

    :returns: A tuple of (subject_id, object_id)

    :raises ValueError: if the relationship doesn't have the required
                        components, or a local_id has no paired global_id.
    """
    LOGGER.debug('Processing relationship entry: %s', entry)
    try:
        subj = local_ids[entry['local_subject']] if 'subject' not in entry else entry['subject']
        obj = local_ids[entry['local_object']] if 'object' not in entry else entry['object']
    except KeyError:
        if not any(subj in ("local_subject", "subject") for subj in entry):
            msg = "Relationship requires one of: subject, local_subject: {}".format(entry)
            LOGGER.error(msg)
            raise ValueError(msg)
        if not any(obj in ("local_object", "object") for obj in entry):
            msg = "Relationship requires one of: object, local_object: {}".format(entry)
            LOGGER.error(msg)
            raise ValueError(msg)
        msg = ("Local_subject and/or local_object must be the "
               "local_id of a Record within file: {}".format(entry))
        LOGGER.error(msg)
        raise ValueError(msg)
    return (subj, obj)


def intersect_lists(lists_to_intersect):
    """
    Given an iterator of lists, return a set representing their intersection.

    While intersecting many sets is straightforward, intersecting many lists
    requires a cast to set and then a series of intersects against it. To keep
    things neat, this logic's been pulled into a helper. It's only meant for
    lists, see intersect_ordered() for generator intersection.

    :param lists_to_intersect: The lists to find the intersection of.

    :returns: a set representing the intersection of all lists in lists_to_intersect.
    """
    if lists_to_intersect:
        shared_ids = set(lists_to_intersect[0])
        if len(lists_to_intersect) > 1:
            for entry in lists_to_intersect[1:]:
                shared_ids = shared_ids.intersection(entry)
        return shared_ids
    else:
        return set()


def merge_ranges(list_of_ranges):
    """
    Given a list of DataRanges, merge together any that overlap.

    The new list will be ordered by the ranges' minimums in ascending order.

    :param list_of_ranges: A list of DataRanges to combine.

    :returns: list_of_ranges but merged where applicable and sorted by
              minimums in ascending order.
    """
    # First, we sort the DataRanges with regards to their min (their "left side")
    # This is done to make simple, accurate comparisons; if our ranges are ordered,
    # we can compare a max to its following min, rather than trying to maintain
    # awareness of the full list. The "range.min is not None" clause makes sure None is
    # considered the "smallest possible" for Python 3.
    sorted_ranges = sorted(list_of_ranges, key=lambda range: (range.min is not None, range.min))

    merged_ranges = [sorted_ranges[0]]
    for _range in sorted_ranges[1:]:
        # Prior_range is always the most recent entry in merged_ranges
        prior_range = merged_ranges[-1]
        if _range.overlaps(prior_range):
            # In case one range encompasses another (remember that max==None represents infinity)
            if (not _range.max_is_finite() or
                    (prior_range.max_is_finite() and _range.max > prior_range.max)):
                max_range = _range
            else:
                max_range = prior_range
            new_range = DataRange(min=prior_range.min,
                                  min_inclusive=prior_range.min_inclusive,
                                  max=max_range.max,
                                  max_inclusive=max_range.max_inclusive)
            merged_ranges[-1] = new_range
        else:
            merged_ranges.append(_range)
    return merged_ranges


def invert_ranges(list_of_ranges):
    """
    Given a list of DataRanges, give a new list that represents their opposites.

    Used for has_only queries involving ranges to produce criteria describing
    what a Record must NOT contain.

    :param list_of_ranges: A list of DataRanges to combine and invert.

    :returns: A new list of DataRanges expressing the opposite criteria.

    :raises ValueError: if given nothing to invert; "nothing" inverted is "everything",
                        but we don't allow DataRanges with both ends open, as we
                        won't know if we should be comparing to scalars or strings.
    :raises TypeError: if given both numerical and lexicographic DataRanges.
    """
    if not list_of_ranges:
        raise ValueError("list_of_ranges must contain at least one DataRange")
    if not (all(x.is_numeric_range() for x in list_of_ranges) or
            all(x.is_lexographic_range() for x in list_of_ranges)):
        raise TypeError("list_of_ranges must be only numeric DataRanges or "
                        "only lexicographic DataRanges")
    merged_ranges = merge_ranges(list_of_ranges)
    # If the "leftmost" DataRange is left-closed, we need the inverse to be left-open
    if merged_ranges[0].min_is_finite():
        inverted_ranges = [DataRange(max=merged_ranges[0].min,
                                     max_inclusive=(not merged_ranges[0].min_inclusive))]
    else:
        inverted_ranges = []
    # We continue to find the "gap" between adjacent DataRanges
    for prior_range, current_range in zip(merged_ranges[:-1], merged_ranges[1:]):
        new_range = DataRange(min=prior_range.max,
                              min_inclusive=(not prior_range.max_inclusive),
                              max=current_range.min,
                              max_inclusive=(not current_range.min_inclusive))
        inverted_ranges.append(new_range)
    # As with the leftmost, the rightmost is special. We decide open or closed.
    if merged_ranges[-1].max_is_finite():
        inverted_ranges.append(DataRange(min=merged_ranges[-1].max,
                                         min_inclusive=(not merged_ranges[-1].max_inclusive)))
    return inverted_ranges


def intersect_ordered(iterables):
    """
    Return a generator that yields the intersection of ordered iterators.

    Used when compositing queries where each step returns an iterator of Record
    ids. Important to avoid too much being stored in memory; here, we only store
    the generator stack plus (len(iterables)+C) values.

    :param gen_list: A list of iterators. Must be ordered by the same criteria!

    :returns: A generator that crawls through the iterators and returns
              values that all of them share.
    """
    # Quit fast as we'll be assuming at least one generator.
    if not iterables:
        return

    # Standardize all iterators to generators
    gen_list = []
    for iter_ in iterables:
        gen_list.append(x for x in iter_)

    # Get our first set, handle the StopIteration if any gen is empty.
    most_recents = []
    for gen in gen_list:
        try:
            most_recents.append(six.next(gen))
        except StopIteration:
            return

    while True:
        if most_recents.count(most_recents[0]) == len(most_recents):
            # All our iterators agree
            yield most_recents[0]
            # Get the next set to check, return if any generators run out.
            for index, gen in enumerate(gen_list):
                try:
                    most_recents[index] = six.next(gen)
                except StopIteration:
                    return
        # Once this "else" exits, everything is == or > than max:
        else:
            maxval = max(most_recents)
            # Because our generators are ordered, and because this is an intersection,
            # we know there are no more possible matches once one generator runs out.
            for index, gen in enumerate(gen_list):
                while most_recents[index] < maxval:
                    try:
                        most_recents[index] = six.next(gen)
                    except StopIteration:
                        return


def export(factory, id_list, scalar_names, output_type, output_file=None):
    """
    Export records and corresponding scalars.

    :param factory: The DAOFactory to use.
    :param id_list: The list of record ids to export.
    :param scalar_names: The list of scalars to output for each record.
    :param output_type: The type of output to export to. Acceptable values are:
                        csv
    :param output_file: The file to output. If None, then default to a
                        timestamped output.
    """
    LOGGER.info('Exporting to type %s.', output_type)
    LOGGER.debug('Exporting <id_list=%s, scalar_names=%s, output_type=%s, output_file=%s>.',
                 id_list, scalar_names, output_type, output_file)
    if not output_type == 'csv':
        msg = ('Given "{}" for output_type and it must be one of the '
               'following: csv'.format(output_type))
        LOGGER.error(msg)
        raise ValueError(msg)
    if not output_file:
        output_file = ('output_' +
                       (datetime.datetime.fromtimestamp(
                           time.time()).strftime('%Y-%m-%d_%H-%M-%S')) +
                       '.csv')
        LOGGER.debug('Using default output file: %s.', output_file)
    data_to_export = OrderedDict()
    record_dao = factory.create_record_dao()
    for id in id_list:
        data_to_export[id] = record_dao.get_scalars(id=id,
                                                    scalar_names=scalar_names)
    _export_csv(data=data_to_export,
                scalar_names=scalar_names,
                output_file=output_file)


def _export_csv(data, scalar_names, output_file):
    """
    Export records and corresponding scalars to a csv file.

    :param data: The dictionary of record ids to list of scalars to export.
                 Use OrderedDict (as in export()) to preserve order.
    :param scalar_names: The list of scalars names to output. Used for header.
    :param output_file: The file to output.
    """
    LOGGER.debug('About to write data to csv file: %s', output_file)
    header = ['id'] + scalar_names
    with open(output_file, 'w') as csvfile:
        writer = csv.writer(csvfile)
        writer.writerow(header)
        for run, dataset in data.items():
            # Each entry is a dict of scalars
            if dataset:
                writer.writerow([run] + [dataset[scalar]['value'] for scalar in scalar_names])


def parse_data_string(data_string):
    """
    Parse a string into a {name: DataRange} dict for use with data_query().

    Ex: "speed=(3,4] max_height=(3,4]" creates two DataRanges. They are both
    min exclusive, max inclusive, and have a range of 3.0 to 4.0. They are then
    paired up with their respective names and returned as:
    [("speed", range_1), ("max_height", range_2)]

    IMPORTANT CAVEATS: values passed in can't have quotes, equals signs, etc.
    Same conventions as python variable naming: som3cat is fine, cat=sp'm isn't.
    Should look something like "speed=[fast,faster] height=real_tall". In case
    your string looks like a number (ex: version=1.2.8 got updated to 1.3),
    **this will NOT work correctly** and it's time to revisit the function.

    :param data_string: A string of space-separated range descriptions

    :raises ValueError: if given a badly-formatted range, ex: '<foo>=,2]'

    :returns: a dict of {name: DataRange}.

    """
    # This code was lifted from parse_scalars() and only updated enough to avoid
    # breaking things; further refinement should be tackled in another PR.
    # Notable issues are outlined above as "IMPORTANT CAVEATS".

    LOGGER.debug('Parsing string <%s> into DataRange objects.', data_string)
    raw_data = filter(None, data_string.split(" "))
    clean_data = {}

    for entry in raw_data:
        components = entry.split("=")
        name = components[0]

        # Make sure scalar's of the form <foo>=<bar>
        if len(components) < 2 or components[1] == "":
            raise ValueError('Bad syntax for scalar \'{}\'.'.format(name))
        val_range = components[1].split(",")
        # Dummy DataRange as we can't have an empty range, will be set below.
        data_range = DataRange(float("-inf"), float("inf"))

        if len(val_range) == 1:
            val = val_range[0]
            try:
                val = float(val)
            except ValueError:
                pass  # It's a non-numeric string, we just keep going
            data_range.set_equal(val)
            clean_data[name] = data_range
        elif is_grouped_as_range(components[1]) and len(val_range) == 2:
            data_range.parse_min(val_range[0])
            data_range.parse_max(val_range[1])
            clean_data[name] = data_range
        else:
            raise ValueError('Bad specifier in range for {}'.format(name))

    return clean_data


def is_grouped_as_range(range_string):
    """
    Return whether a string, ex: (2,3], begins & ends in valid range-grouping characters.

    :param range_string: The string to check

    :returns: True if the string has valid range-grouping, else False
    """
    LOGGER.debug('Checking if the following has proper range characters: %s', range_string)
    open_identifier = ["[", "("]
    close_identifier = ["]", ")"]

    if len(range_string) < 2:
        return False
    if range_string[0] not in open_identifier or range_string[-1] not in close_identifier:
        return False
    return True


def sort_and_standardize_criteria(criteria_dict):
    """
    Given a dict of name: criteria, sort into lists by criteria type.

    If any simple equivalence criteria are found (x=5), convert them to DataRanges.

    :param criteria_dict: A dictionary of the form {name_1: criterion_1}
    :returns: A tuple of lists of the form (scalar_criteria, string_criteria,
              scalar_list_criteria, string_list_criteria). Each entry in each
              list is (name, datarange_criterion)
    :raises ValueError: if passed any criterion that isn't a valid number,
                        string, DataRange, or ListCriteria.
    """
    LOGGER.debug('Sorting and standardizing criteria: %s', criteria_dict)
    scalar_criteria = []
    string_criteria = []
    scalar_list_criteria = []
    string_list_criteria = []
    for data_name, criterion in criteria_dict.items():
        if isinstance(criterion, Real):
            scalar_criteria.append((data_name, DataRange(min=criterion,
                                                         max=criterion,
                                                         max_inclusive=True)))
        elif isinstance(criterion, DataRange) and criterion.is_numeric_range():
            scalar_criteria.append((data_name, criterion))
        elif isinstance(criterion, six.string_types):
            string_criteria.append((data_name, DataRange(min=criterion,
                                                         max=criterion,
                                                         max_inclusive=True)))
        elif isinstance(criterion, DataRange) and criterion.is_lexographic_range():
            string_criteria.append((data_name, criterion))
        elif isinstance(criterion, ScalarListCriteria):
            scalar_list_criteria.append((data_name, criterion))
        elif isinstance(criterion, StringListCriteria):
            string_list_criteria.append((data_name, criterion))
        else:
            # Probably a null range; we don't know what table to look in
            # While we may support this in the future, we don't now.
            # Might also be a dict or something else strange.
            raise ValueError("criteria must be a number, string, numerical"
                             "or lexographic DataRange, or numerical or lexographic"
                             "ListCriteria. Given {}:{}".format(data_name, criterion))
    return (scalar_criteria, string_criteria, scalar_list_criteria, string_list_criteria)


def create_file(path):
    """
    Check if a file exists.

    If it does not, creates an empty file with the given path. Will create
    directories that don't exist in the path.

    :param path: (string, req) The path to create.

    :raises OSError: This shouldn't happen, but unexpected OSErrors will get
        raised (we catch EEXist already).

    """
    LOGGER.debug('Creating new file: %s', path)
    if not os.path.exists(path):
        # Make directory
        try:
            os.makedirs(os.path.dirname(path))
        except OSError as err:
            if err.errno == errno.EEXIST:
                LOGGER.error('Directory already created, or race condition? Check '
                             'path: %s', path)
            else:
                msg = 'Unexpected OSError: {}'.format(err)
                LOGGER.error(msg)
                raise OSError(msg)
        # Make file
        with open(path, 'a+') as output_file:
            output_file.close()


def get_example_path(relpath,
                     suffix="-new",
                     example_dirs=("/collab/usr/gapps/wf/examples/",
                                   os.path.realpath(os.path.join(os.path.dirname(__file__),
                                                                 "../../examples/")))):
    """
    Return the fully qualified path name for an example data store, raise exception if none.

    This function checks the paths listed in <example_dirs> for the file specified
    with <relpath>.

    If $SINA_TEST_KERNEL is set, it will initially append <suffix> to relpath's
    filename, ex foo/bar.txt becomes foo/bar<suffix>.txt. If it doesn't find
    anything, it reverts (so it looks for relpath both with and without the suffix).

    The order of example_dirs is important; as soon as something that matches is
    found, the function returns.

    :param relpath: The path, relative to the example_dirs, of the data store
    :param suffix: The test filename suffix
    :param example_dirs: A list of fully qualified paths to root directories
        containing example data
    :returns: The path to the appropriate example data store
    :raises ValueError: if an example data store file does not exist
    """
    LOGGER.debug("Retrieving example data store path: %s, %s, %s", relpath, suffix, example_dirs)

    dirs = [example_dirs] if isinstance(example_dirs, six.string_types) else example_dirs

    paths = [relpath]
    if os.getenv("SINA_TEST_KERNEL") is not None:
        base, ext = os.path.splitext(relpath)
        paths.insert(0, "{}{}{}".format(base, suffix, ext))

    filename = None
    for db_path in paths:
        for root in dirs:
            datastore = os.path.join(root, db_path)
            if os.path.isfile(datastore):
                filename = datastore
                break

    if filename is None:
        raise ValueError("No example data store found for {} in example dirs {}"
                         .format(relpath, example_dirs))

    return filename


def has_all(*values):
    """
    Create a StringListCriteria representing the "HAS_ALL" operator.

    As an example, has_all("pineapple", "cheese") would match
    ["cheese", "pineapple"] or ["pineapple", "cheese", "pepperoni"], but not
    ["cheese"].

<<<<<<< HEAD
    :param args: The values the StringListCriteria will represent. Must be one
                 or more strings.
    :returns: A ListCriteria object representing this criterion.
    """
    return StringListCriteria(value=args, operation="HAS_ALL")
=======
    :param values: The values the StringListCriteria will represent. Must be one
                   or more strings.
    :returns: A ListCriteria object representing this criterion.
    """
    return StringListCriteria(value=values, operation=ListQueryOperation.HAS_ALL)
>>>>>>> 9cf9380a


def has_any(*values):
    """
    Create a StringListCriteria representing the "HAS_ANY" operator.

    As an example, has_any("pineapple", "cheese") would match
    ["cheese", "pineapple"] or ["pineapple", "cheese", "pepperoni"] or
    ["cheese"], but not ["pepperoni"].

<<<<<<< HEAD
    :param args: The values the StringListCriteria will represent. Must be one
                 or more strings.
    :returns: A StringListCriteria object representing this criterion.
    """
    return StringListCriteria(value=args, operation="HAS_ANY")


def all_in(args):
=======
    :param values: The values the StringListCriteria will represent. Must be one
                   or more strings.
    :returns: A StringListCriteria object representing this criterion.
    """
    return StringListCriteria(value=values, operation=ListQueryOperation.HAS_ANY)


def all_in(range):
>>>>>>> 9cf9380a
    """
    Create a ScalarListCriteria representing the "ALL_IN" operator.

    As an example, all_in(0, 10) would match [0, 0, 1.67, 2, 6, 9]
    or [5], but not [-1, 0, 1] or [1, 2.2, 3, 10].

<<<<<<< HEAD
    :param args: The range the ScalarListCriteria will represent. Must be
                 a single numerical DataRange.
    :returns: A ScalarListCriteria object representing this criterion.
    """
    return ScalarListCriteria(value=args, operation="ALL_IN")
=======
    :param range: The range the ScalarListCriteria will represent. Must be
                 a single numerical DataRange.
    :returns: A ScalarListCriteria object representing this criterion.
    """
    return ScalarListCriteria(value=range, operation=ListQueryOperation.ALL_IN)


def any_in(range):
    """
    Create a ScalarListCriteria representing the "ANY_IN" operator.
>>>>>>> 9cf9380a

    As an example, any_in(0, 10) would match [0, 0, 1.67, 2, 6, 9]
    or [5.19] or [-1, 1], but not [-22, -18.2] or [10, 11.111, 12].

<<<<<<< HEAD
def any_in(args):
    """
    Create a ScalarListCriteria representing the "ANY_IN" operator.

    As an example, any_in(0, 10) would match [0, 0, 1.67, 2, 6, 9]
    or [5.19] or [-1, 1], but not [-22, -18.2] or [10, 11.111, 12].

    :param args: The range the ScalarListCriteria will represent. Must be
                 a single numerical DataRange.
    :returns: A ScalarListCriteria object representing this criterion.
    """
    return ScalarListCriteria(value=args, operation="ANY_IN")


class BaseListCriteria(object):
    """
    Express some criteria a list datum must fulfill.

    Helper object. See its children for more info. Used with data_query has_any(), etc.
    """

=======
    :param range: The range the ScalarListCriteria will represent. Must be
                  a single numerical DataRange.
    :returns: A ScalarListCriteria object representing this criterion.
    """
    return ScalarListCriteria(value=range, operation=ListQueryOperation.ANY_IN)


class BaseListCriteria(object):
    """
    Express some criteria a list datum must fulfill.

    Helper object. See its children for more info. Used with data_query has_any(), etc.
    """

    __metaclass__ = abc.ABCMeta

>>>>>>> 9cf9380a
    def __init__(self, value, operation):
        """
        Initialize ListCriteria with necessary info.

        :param value: The value the operation will be used with.
        :param operation: The operation the ListCriteria represents.
        """
        # The attributes on the next line are all set via properties.
<<<<<<< HEAD
        self._value, self._operation = [None]*2
=======
        self._value = None
        self._operation = None
>>>>>>> 9cf9380a
        self.value = value
        self.operation = operation

    @property
    def value(self):
        """
        Get the ListCriteria's value.

        :returns: the ListCriteria's value.
        """
        return self._value

    @value.setter
    def value(self, value):
        """
        Set the Listcriteria's value.

        :param value: The ListCriteria's value

        :raises TypeError: if the value is the wrong type for the ListCriteria
        """
        self._validate_and_set_value(value)

    @property
    def operation(self):
        """
        Get the operation the ListCriteria represents.

        :returns: The ListCriteria's operation, a ListQueryOperation.
        """
        return self._operation

    @operation.setter
    def operation(self, operation):
        """
        Validate and, if legal, set the operation the ListCriteria represents.

        :param operation: A string representing the ListCriteria's operation
                          ("ANY", "ALL", or "ONLY") or a valid ListQueryOperation.
        """
        self._validate_and_set_operation(operation)

    def __repr__(self):
        """Return a comprehensive (debug) representation of a ListCriteria."""
        return ('ListCriteria <value={}, operation={}>'
                .format(self.value,
                        self.operation))

    def __str__(self):
        """Return a string representation of a ListCriteria."""
        return self.__repr__()

<<<<<<< HEAD
=======
    @abc.abstractmethod
>>>>>>> 9cf9380a
    def _validate_and_set_value(self, value):
        """
        Ensure value is valid. If so, updates ListCriteria appropriately.

        :param value: The values the ListCriteria should represent.
        :raises TypeError: if the value is the wrong type for the ListCriteria
        """
        raise NotImplementedError

<<<<<<< HEAD
=======
    @abc.abstractmethod
>>>>>>> 9cf9380a
    def _validate_and_set_operation(self, operation):
        """
        Ensure operation is valid. If so, updates ListCriteria appropriately.

        :param operation: The operation the ListCriteria should represent.
        :raises TypeError: if the operation is a wrong type for the ListCriteria.
        """
        raise NotImplementedError


class StringListCriteria(BaseListCriteria):
    """
    Express some criteria a string list datum must fulfill, such as "contains foo and bar".

    Helper object. Used to express the string queries, has_any and has_all.
    """

    def _validate_and_set_value(self, value):
        """
        Ensure value is valid; if so, update StringListCriteria appropriately.

<<<<<<< HEAD
        :param value: A tuple of strings the StringListCriteria should represent.
        :raises TypeError: if not all value entries are strings, or if there's no entries
        """
        if (not value or not isinstance(value, tuple)
                or not all((isinstance(x, six.string_types)) for x in value)):
            raise TypeError("Value must be a tuple of strings, was {}."
=======
        :param value: An iterator of strings the StringListCriteria should represent.
        :raises TypeError: if not all value entries are strings, or if there's no entries
        """
        vals = list(value)  # This guarantees it is some sort of iterable
        if not vals or not all(isinstance(x, six.string_types) for x in vals):
            raise TypeError("Value must be a non-empty iterable of strings, was {}."
>>>>>>> 9cf9380a
                            .format(value))
        self._value = value

    def _validate_and_set_operation(self, operation):
        """
        Ensure operation is valid. If so, updates StringListCriteria appropriately.

        :param operation: A ListQueryOperation the StringListCriteria should represent.
        :raises TypeError: If it's an illegal type of ListQueryOperation.
        """
<<<<<<< HEAD
        if not isinstance(operation, ListQueryOperation):
            operation = ListQueryOperation(operation)
        if operation not in (ListQueryOperation.HAS_ALL, ListQueryOperation.HAS_ANY):
            raise TypeError("Operation {} is not valid for a tuple of strings."
=======
        if operation not in (ListQueryOperation.HAS_ALL, ListQueryOperation.HAS_ANY):
            raise TypeError("Operation {} is not valid for an iterable of strings."
>>>>>>> 9cf9380a
                            .format(operation))
        self._operation = operation


class ScalarListCriteria(BaseListCriteria):
    """
    Express some criteria a scalar list datum must fulfill, such as "always greater than 0".

    Helper object. Used to express the scalar queries, all_in and any_in.
    """

    def _validate_and_set_value(self, value):
        """
        Ensure value is valid (numerical DataRange); if so, update ScalarListCriteria.

        :param value: A numerical DataRange the ScalarListCriteria should represent.
        :raises TypeError: if value is not a numerical DataRange
        """
        if not isinstance(value, DataRange) or not value.is_numeric_range():
            raise TypeError('Value must be a numeric DataRange, was {}'.format(value))
        self._value = value

    def _validate_and_set_operation(self, operation):
        """
        Ensure operation is valid. If so, updates ScalarListCriteria appropriately.

        :param operation: A ListQueryOperation the ScalarListCriteria should represent.
        :raises TypeError: If it's an illegal type of ListQueryOperation.
        """
<<<<<<< HEAD
        if not isinstance(operation, ListQueryOperation):
            operation = ListQueryOperation(operation)
=======
>>>>>>> 9cf9380a
        if operation not in (ListQueryOperation.ALL_IN, ListQueryOperation.ANY_IN):
            raise TypeError("Operation {} is not valid for a numeric datarange."
                            .format(operation))
        self._operation = operation


class DataRange(object):
    """
    Express a range some data must be within and provide parsing utility functions.

    By default, a DataRange is min inclusive and max exclusive. It can represent
    strings and real numbers (SQL can't handle imaginary numbers)
    """

    def __init__(self, min=None, max=None, min_inclusive=True, max_inclusive=False):
        """
        Initialize DataRange with necessary info.

        :params min: number that scalar is >= or >. None for negative
                          infinity
        :params min_inclusive: True if min inclusive (>=), False for
                                > only
        :params max: number that scalar is < or <=. None for positive
                infinity
        :params max_inclusive: True if max inclusive (<=), False for
                                 < only
        """
        self.min = min
        self.min_inclusive = min_inclusive
        self.max = max
        self.max_inclusive = max_inclusive
        self.validate_and_standardize_range()

    def __repr__(self):
        """Return a comprehensive (debug) representation of a DataRange."""
        return ('DataRange <min={}, min_inclusive={}, max={}, '
                'max_inclusive={}>'.format(self.min,
                                           self.min_inclusive,
                                           self.max,
                                           self.max_inclusive))

    def __str__(self):
        """Return a DataRange in range format ({x, y} [x, y}, {,y], etc.)."""
        return "{}{}, {}{}".format(("[" if self.min_inclusive else "("),
                                   (self.min if self.min_is_finite() else "-inf"),
                                   (self.max if self.max_is_finite() else "inf"),
                                   ("]" if self.max_inclusive else ")"))

    def __contains__(self, value):
        """
        Check whether a value falls within a DataRange.

        :param other: The value to check.
        """
        if self.min_is_finite():
            greater_than_min = value >= self.min if self.min_inclusive else value > self.min
        else:
            greater_than_min = True
        if self.max_is_finite():
            less_than_max = value <= self.max if self.max_inclusive else value < self.max
        else:
            less_than_max = True
        return less_than_max and greater_than_min

    def __eq__(self, other):
        """
        Check whether two DataRanges are equivalent.

        :param other: The object to compare against.
        """
        return isinstance(other, DataRange) and self.__dict__ == other.__dict__

    def is_numeric_range(self):
        """
        Return whether the DataRange describes a numeric range.

        We know that if one is a number, the other must be a number or None,
        because we perform validation when they're changed. If the other is
        None, it's still a numeric range, albeit open on one side
        (x<4 vs 3<x<4).
        """
        return isinstance(self.min, Real) or isinstance(self.max, Real)

    def is_single_value(self):
        """Return whether the DataRange represents simple equivalence (foo=5)."""
        # This method is as simple as it is due to the validation; min
        # and max can't both be None, and they can't be equal but not inclusive.
        return self.min == self.max

    def max_is_finite(self):
        """
        Return whether the DataRange has a finite max bound.

        Used to clarify what code is checking for where DataRanges are
        involved, and to help avoid pitfalls with Python's "0 is False" behavior
        (if datarange.max).

        :returns: whether self.max is finite. If False, its upper bound is infinity.
        """
        return self.max is not None

    def min_is_finite(self):
        """
        Return whether the DataRange has finite min bound.

        :returns: whether self.min is finite. If False, its lower bound is negative infinity.
        """
        return self.min is not None

    def is_lexographic_range(self):
        """
        Return whether the DataRange describes a lexographic range.

        We know that if one is a string, the other must be a string or None,
        because we perform validation when they're changed. If the other is
        None, it's still a lexographic range, albeit open on one side
        (x<"dog" vs "cat"<x<"dog").
        """
        return isinstance(self.min, six.string_types) or isinstance(self.max, six.string_types)

    def overlaps(self, other):
        """
        Return whether this DataRange and another overlap.

        :param other: Another DataRange to check against for overlap.
        :returns: Whether or not this DataRange and the other overlap.

        :raises TypeError: If trying to check DataRanges of mismatched type for overlap.
        """
        if not self.is_numeric_range() == other.is_numeric_range():
            # Comparing numbers and strings may give unexpected behavior. Conceptually
            # they *don't* overlap, but in Python they do; better to leave it to the user.
            raise TypeError("Only DataRanges of the same type (numeric or lexicographic)"
                            " can be tested for overlap.")
        # We standardize our logic by figuring out which is the "lesser" (leftmost on numberline)
        if not self.min_is_finite() or (other.min_is_finite() and self.min < other.min):
            lesser, greater = self, other
        else:
            lesser, greater = other, self
        return (lesser.max > greater.min or
                (lesser.max == greater.min and (lesser.max_inclusive or greater.min_inclusive)))

    def parse_min(self, min_range):
        """
        Parse the minimum half of a range, ex: the "[4" in "[4,2]".

        Sets the DataRange's minimum portion to be inclusive/not depending on
        the arg's min paren/bracket,  and its min number to be whatever's
        provided by the arg.

        :param str min_range: a string of the form '<range_end>[value]',
                               ex: '[4' or '(', that represents the min side
                               of a numerical range
        """
        LOGGER.debug('Setting min of range: %s', min_range)
        if not min_range[0] in ['(', '[']:
            raise ValueError("Bad inclusiveness specifier for range: {}".
                             format(min_range[0]))
        if len(min_range) > 1:
            self.min_inclusive = min_range[0] == '['

            min_arg = min_range[1:]
            try:
                self.min = float(min_arg)
            except ValueError:
                self.min = min_arg
            self.validate_and_standardize_range()

        else:
            # None represents negative infinity in range notation.
            self.min = None
            # Negative infinity can't be inclusive.
            self.min_inclusive = False

    def parse_max(self, max_range):
        """
        Parse the maximum half of a range, ex: the "2]" in "[4,2]".

        Sets the DataRange's maximum portion to be inclusive/not depending on
        the arg's max paren/bracket,  and its max number to be whatever's
        provided by the arg.

        :param str max_range: a string of the form '[value]<range_end>',
                                ex: '4)' or ']', that represents the max side
                                of a numerical range
        """
        LOGGER.debug('Setting max of range: %s', max_range)
        if not max_range[-1] in [')', ']']:
            raise ValueError("Bad inclusiveness specifier for range: {}".format(max_range[-1]))
        if len(max_range) > 1:
            self.max_inclusive = max_range[-1] == ']'
            # We can take strings, but here we're already taking a string.
            # Thus we need to do a check: '"4"]' is passing us a string, but
            # '4]', despite being a string itself, is passing us an int
            max_arg = max_range[:-1]
            try:
                self.max = float(max_arg)
            except ValueError:
                self.max = max_arg
            self.validate_and_standardize_range()
        else:
            # None represents positive infinity in range notation.
            self.max = None
            # Positive infinity can't be inclusive
            self.max_inclusive = False

    def set_equal(self, val):
        """
        Set a DataRange equal to a single value while preserving notation.

        This is provided for the convenience case of testing exact equivalence
        (=5), allowing the user to just write =5 instead of =[5:5].

        :param val: The value (string or number) to set the DataRange to.
        """
        LOGGER.debug('Setting range equal to: %s', val)
        self.min = val
        self.max = val
        self.min_inclusive = True
        self.max_inclusive = True
        self.validate_and_standardize_range()

    def validate_and_standardize_range(self):
        """
        Ensure that members of a range are set to correct types.

        Raise exceptions if not.

        :raises ValueError: if given an impossible range, ex: [3,2]
        :raises TypeError: if the range has a component of the wrong type,
                           ex [2,[-1,-2]], or mismatched types ex [4, "4"]
        """
        # This method defines the assumptions we make about DataRanges. If you
        # change this logic, methods like is_single_value() need changed as well
        LOGGER.debug('Validating and standardizing range of: %s', self)
        if (not self.min_is_finite()) and (not self.max_is_finite()):
            raise ValueError("Null DataRange; min or max must be defined")
        try:
            # Case 1: min or max is number. Other must be number or None.
            if isinstance(self.min, Real) or isinstance(self.max, Real):
                self.min = float(self.min) if self.min_is_finite() else None
                self.max = float(self.max) if self.max_is_finite() else None
            # Case 2: neither min nor max is number. Both must be None or string
            elif (not isinstance(self.min, (six.string_types, type(None))) or
                  not isinstance(self.max, (six.string_types, type(None)))):
                raise ValueError
            # Note that both being None is a special case, since then we don't
            # know if what we're ultimately looking for is a number or string.
        except ValueError:
            msg = "Bad type for portion of range: {}".format(self)
            LOGGER.error(msg)
            raise TypeError(msg)  # TypeError, as ValueError is a bit broad

        if self.min_is_finite():
            min_gt_max = self.max_is_finite() and self.min > self.max
            max_eq_min = self.max_is_finite() and self.min == self.max
            impossible_range = max_eq_min and not (self.min_inclusive and self.max_inclusive)
            if min_gt_max or impossible_range:
                msg = "Bad range for data, min must be <= max: {}".format(self)
                LOGGER.error(msg)
                raise ValueError(msg)<|MERGE_RESOLUTION|>--- conflicted
+++ resolved
@@ -583,19 +583,11 @@
     ["cheese", "pineapple"] or ["pineapple", "cheese", "pepperoni"], but not
     ["cheese"].
 
-<<<<<<< HEAD
-    :param args: The values the StringListCriteria will represent. Must be one
-                 or more strings.
-    :returns: A ListCriteria object representing this criterion.
-    """
-    return StringListCriteria(value=args, operation="HAS_ALL")
-=======
     :param values: The values the StringListCriteria will represent. Must be one
                    or more strings.
     :returns: A ListCriteria object representing this criterion.
     """
     return StringListCriteria(value=values, operation=ListQueryOperation.HAS_ALL)
->>>>>>> 9cf9380a
 
 
 def has_any(*values):
@@ -606,16 +598,6 @@
     ["cheese", "pineapple"] or ["pineapple", "cheese", "pepperoni"] or
     ["cheese"], but not ["pepperoni"].
 
-<<<<<<< HEAD
-    :param args: The values the StringListCriteria will represent. Must be one
-                 or more strings.
-    :returns: A StringListCriteria object representing this criterion.
-    """
-    return StringListCriteria(value=args, operation="HAS_ANY")
-
-
-def all_in(args):
-=======
     :param values: The values the StringListCriteria will represent. Must be one
                    or more strings.
     :returns: A StringListCriteria object representing this criterion.
@@ -624,20 +606,12 @@
 
 
 def all_in(range):
->>>>>>> 9cf9380a
     """
     Create a ScalarListCriteria representing the "ALL_IN" operator.
 
     As an example, all_in(0, 10) would match [0, 0, 1.67, 2, 6, 9]
     or [5], but not [-1, 0, 1] or [1, 2.2, 3, 10].
 
-<<<<<<< HEAD
-    :param args: The range the ScalarListCriteria will represent. Must be
-                 a single numerical DataRange.
-    :returns: A ScalarListCriteria object representing this criterion.
-    """
-    return ScalarListCriteria(value=args, operation="ALL_IN")
-=======
     :param range: The range the ScalarListCriteria will represent. Must be
                  a single numerical DataRange.
     :returns: A ScalarListCriteria object representing this criterion.
@@ -648,34 +622,10 @@
 def any_in(range):
     """
     Create a ScalarListCriteria representing the "ANY_IN" operator.
->>>>>>> 9cf9380a
 
     As an example, any_in(0, 10) would match [0, 0, 1.67, 2, 6, 9]
     or [5.19] or [-1, 1], but not [-22, -18.2] or [10, 11.111, 12].
 
-<<<<<<< HEAD
-def any_in(args):
-    """
-    Create a ScalarListCriteria representing the "ANY_IN" operator.
-
-    As an example, any_in(0, 10) would match [0, 0, 1.67, 2, 6, 9]
-    or [5.19] or [-1, 1], but not [-22, -18.2] or [10, 11.111, 12].
-
-    :param args: The range the ScalarListCriteria will represent. Must be
-                 a single numerical DataRange.
-    :returns: A ScalarListCriteria object representing this criterion.
-    """
-    return ScalarListCriteria(value=args, operation="ANY_IN")
-
-
-class BaseListCriteria(object):
-    """
-    Express some criteria a list datum must fulfill.
-
-    Helper object. See its children for more info. Used with data_query has_any(), etc.
-    """
-
-=======
     :param range: The range the ScalarListCriteria will represent. Must be
                   a single numerical DataRange.
     :returns: A ScalarListCriteria object representing this criterion.
@@ -692,7 +642,6 @@
 
     __metaclass__ = abc.ABCMeta
 
->>>>>>> 9cf9380a
     def __init__(self, value, operation):
         """
         Initialize ListCriteria with necessary info.
@@ -701,12 +650,8 @@
         :param operation: The operation the ListCriteria represents.
         """
         # The attributes on the next line are all set via properties.
-<<<<<<< HEAD
-        self._value, self._operation = [None]*2
-=======
         self._value = None
         self._operation = None
->>>>>>> 9cf9380a
         self.value = value
         self.operation = operation
 
@@ -759,10 +704,7 @@
         """Return a string representation of a ListCriteria."""
         return self.__repr__()
 
-<<<<<<< HEAD
-=======
     @abc.abstractmethod
->>>>>>> 9cf9380a
     def _validate_and_set_value(self, value):
         """
         Ensure value is valid. If so, updates ListCriteria appropriately.
@@ -772,10 +714,7 @@
         """
         raise NotImplementedError
 
-<<<<<<< HEAD
-=======
     @abc.abstractmethod
->>>>>>> 9cf9380a
     def _validate_and_set_operation(self, operation):
         """
         Ensure operation is valid. If so, updates ListCriteria appropriately.
@@ -797,21 +736,12 @@
         """
         Ensure value is valid; if so, update StringListCriteria appropriately.
 
-<<<<<<< HEAD
-        :param value: A tuple of strings the StringListCriteria should represent.
-        :raises TypeError: if not all value entries are strings, or if there's no entries
-        """
-        if (not value or not isinstance(value, tuple)
-                or not all((isinstance(x, six.string_types)) for x in value)):
-            raise TypeError("Value must be a tuple of strings, was {}."
-=======
         :param value: An iterator of strings the StringListCriteria should represent.
         :raises TypeError: if not all value entries are strings, or if there's no entries
         """
         vals = list(value)  # This guarantees it is some sort of iterable
         if not vals or not all(isinstance(x, six.string_types) for x in vals):
             raise TypeError("Value must be a non-empty iterable of strings, was {}."
->>>>>>> 9cf9380a
                             .format(value))
         self._value = value
 
@@ -822,15 +752,8 @@
         :param operation: A ListQueryOperation the StringListCriteria should represent.
         :raises TypeError: If it's an illegal type of ListQueryOperation.
         """
-<<<<<<< HEAD
-        if not isinstance(operation, ListQueryOperation):
-            operation = ListQueryOperation(operation)
-        if operation not in (ListQueryOperation.HAS_ALL, ListQueryOperation.HAS_ANY):
-            raise TypeError("Operation {} is not valid for a tuple of strings."
-=======
         if operation not in (ListQueryOperation.HAS_ALL, ListQueryOperation.HAS_ANY):
             raise TypeError("Operation {} is not valid for an iterable of strings."
->>>>>>> 9cf9380a
                             .format(operation))
         self._operation = operation
 
@@ -860,11 +783,6 @@
         :param operation: A ListQueryOperation the ScalarListCriteria should represent.
         :raises TypeError: If it's an illegal type of ListQueryOperation.
         """
-<<<<<<< HEAD
-        if not isinstance(operation, ListQueryOperation):
-            operation = ListQueryOperation(operation)
-=======
->>>>>>> 9cf9380a
         if operation not in (ListQueryOperation.ALL_IN, ListQueryOperation.ANY_IN):
             raise TypeError("Operation {} is not valid for a numeric datarange."
                             .format(operation))
