"""Setup file for Sina. For project information, please see README."""
# !/usr/bin/env python

from setuptools import setup, find_packages

<<<<<<< HEAD
VERSION = "1.10.0"
=======
VERSION = "1.11.0"
>>>>>>> 31986d3b

setup(name='llnl-sina',
      version=VERSION,
      author='Siboka Team',
      author_email='siboka@llnl.gov',
      packages=find_packages(),
      description='Simulation INsight and Analysis',
      long_description=open('README.md').read(),
      entry_points={
        'console_scripts': [
            'sina = sina.cli.driver:main'
        ]
      },
      extras_require={
        'cassandra': [
            'cassandra-driver',
        ],
        'jupyter:python_version<"3"': [
            'wcwidth<0.1.8',
            'ipython>=5,<6',  # ipython 6 drops support for Python 2
            'ipykernel<5',
            'matplotlib<3.0'
        ],
        'jupyter:python_version>="3"': [
            'nbconvert<=5.4.0',
            'ipython',
            'ipykernel>=5',
            'matplotlib',
        ],
        'jupyter': [
            'pyzmq<18',   # pyzmq 18.0 has bug on Python 3, use anything below
            'ipywidgets',
            'tabulate',
            'tornado<5.1'  # Tornado 5.1 gets stuck in a loop
        ],
        'cli_tools': [
            'deepdiff',
            'texttable'
        ],
        'mysql': [
            'mysql-connector-python',
        ]
      },
      install_requires=[
        'six',
        'sqlalchemy',
        'enum34;python_version<"3.4"',
        'orjson;python_version>="3.6" and platform_machine!="ppc64le"',
        'ujson;python_version>="3.6" and platform_machine=="ppc64le"',
        'ujson<4;python_version<"3.6" and platform_machine!="ppc64le"',
      ],
      license='MIT',
      classifiers=[
          'Development Status :: 5 - Production/Stable',


          # Pick your license as you wish (should match "license" above)
          'License :: OSI Approved :: MIT License',

          # Specify the Python versions you support here. In particular, ensure
          # that you indicate whether you support Python 2, Python 3 or both.
          'Programming Language :: Python :: 2',
          'Programming Language :: Python :: 2.7',
          'Programming Language :: Python :: 3',
          'Programming Language :: Python :: 3.6',
          'Programming Language :: Python :: 3.7'
      ],
      )<|MERGE_RESOLUTION|>--- conflicted
+++ resolved
@@ -3,11 +3,7 @@
 
 from setuptools import setup, find_packages
 
-<<<<<<< HEAD
-VERSION = "1.10.0"
-=======
 VERSION = "1.11.0"
->>>>>>> 31986d3b
 
 setup(name='llnl-sina',
       version=VERSION,
