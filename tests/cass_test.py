--- conflicted
+++ resolved
@@ -3,13 +3,9 @@
 import os
 import json
 import logging
-<<<<<<< HEAD
 from mock import MagicMock, patch
 import types
-=======
->>>>>>> c17b4901
 import six
-from mock import MagicMock, patch
 
 import cassandra.cqlengine.connection as connection
 import cassandra.cqlengine.management as management
