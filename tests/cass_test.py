"""Test the Cassandra portion of the DAO structure."""
import unittest
import os
import json
import logging
from mock import MagicMock, patch
import types
import six

import cassandra.cqlengine.connection as connection
import cassandra.cqlengine.management as management
from nose.plugins.attrib import attr

import sina.datastores.cass as sina_cass
import sina.datastores.cass_schema as schema
from sina.utils import ScalarRange, import_json

from sina.model import Run, Record

# CQLEngine needs a keyspace to start. Will not be edited.
INITIAL_KEYSPACE_NAME = "system_traces"
# Name of keyspace to create and then delete.
TEMP_KEYSPACE_NAME = "temp_keyspace_testing_sina"
TESTING_IPS = None  # None for localhost, else a list of node ips.
LOGGER = logging.getLogger(__name__)


def _populate_database_with_scalars():
    """Build a database to test against."""
    schema.cross_populate_scalar_and_record(id="spam",
                                            name="spam_scal",
                                            value=10,
                                            units="pigs",
                                            tags=["hammy"])
    schema.cross_populate_scalar_and_record(id="eggs",
                                            name="eggs_scal",
                                            value=0)
    schema.cross_populate_scalar_and_record(id="spam",
                                            name="spam_scal_2",
                                            value=200)
    schema.cross_populate_scalar_and_record(id="spam2",
                                            name="spam_scal",
                                            value=10.99999)
    schema.cross_populate_scalar_and_record(id="spam3",
                                            name="spam_scal",
                                            value=10.5)
    schema.cross_populate_scalar_and_record(id="spam3",
                                            name="spam_scal_2",
                                            value=10.5)


def _populate_database_with_files():
    """Add test documents to a database."""
    schema.DocumentFromRecord.create(id="spam", uri="beep.wav")
    schema.DocumentFromRecord.create(id="spam1",
                                     uri="beep.wav",
                                     tags=["output", "eggs"])
    schema.DocumentFromRecord.create(id="spam2", uri="beep/png")
    schema.DocumentFromRecord.create(id="spam3", uri="beeq.png")
    schema.DocumentFromRecord.create(id="spam4", uri="beep.png")
    schema.DocumentFromRecord.create(id="spam", uri="beep.pong")


@attr('cassandra')
class TestSearch(unittest.TestCase):
    """Unit tests for the Cassandra portion of the DAO."""

    # TODO: There is currently some enterprise-only functionality for in-memory
    # Cassandra DBs. Worth revisiting in future, should it make it to open.
    def setUp(self):
        """Create test keyspace."""
        if TESTING_IPS:
            connection.setup(TESTING_IPS, INITIAL_KEYSPACE_NAME)
        else:
            connection.setup(['127.0.0.1'], INITIAL_KEYSPACE_NAME)
        management.create_keyspace_simple(TEMP_KEYSPACE_NAME, 1)

    def tearDown(self):
        """Remove test keyspace."""
        management.drop_keyspace(TEMP_KEYSPACE_NAME)

    def test_factory_production(self):
        """
        Test to ensure DAOFactory can create all required DAOs.

        Tests passes if all required DAOs are created and are of the right
        type.

        Note that, due to use of the abc module in DAOs, this test will fail
        if any of the required DAOs do not implement all required methods.
        """
        factory = sina_cass.DAOFactory(TEMP_KEYSPACE_NAME)
        record_dao = factory.createRecordDAO()
        self.assertIsInstance(record_dao, sina_cass.RecordDAO)
        rel_dao = factory.createRelationshipDAO()
        self.assertIsInstance(rel_dao, sina_cass.RelationshipDAO)
        run_dao = factory.createRunDAO()
        self.assertIsInstance(run_dao, sina_cass.RunDAO)

    def test_full_import(self):
        """
        Do an import using the utils importer (temporary).

        Acts as a sanity check on all DAOs, though again, should be temporary.
        """
        factory = sina_cass.DAOFactory(TEMP_KEYSPACE_NAME)
        json_path = os.path.join(os.path.dirname(os.path.realpath(__file__)),
                                 "test_files/mnoda_1.json")
        import_json(factory=factory, json_path=json_path)
        parent = factory.createRecordDAO().get("parent_1")
        relation = factory.createRelationshipDAO().get(object_id="child_1")
        run_factory = factory.createRunDAO()
        child = run_factory.get("child_1")
        canonical = json.load(open(json_path))
        self.assertEquals(canonical['records'][0]['type'], parent.type)
        self.assertEquals(canonical['records'][0]['id'], parent.id)

        # We must go to record.raw for version/application because records
        # don't save them to attributes. This is testing that we don't drop
        # information that is outside the mnoda schema.
        self.assertEquals(canonical['records'][0]['version'],
                          parent.raw['version'])
        self.assertEquals(canonical['records'][0]['application'],
                          parent.raw['application'])

        self.assertEquals(canonical['records'][1]['type'], child.type)
        self.assertEquals(canonical['records'][1]['id'], child.id)
        self.assertEquals(canonical['records'][1]['version'], child.version)
        self.assertEquals(canonical['records'][1]['application'],
                          child.application)

        child_from_uri = list(run_factory.get_given_document_uri("foo.png"))
        child_scalar = ScalarRange(name="scalar-1", min=387.6,
                                   min_inclusive=True, max=387.6,
                                   max_inclusive=True)
        child_from_scalar = list(run_factory.get_given_scalar(child_scalar))

        self.assertEquals(child.id, child_from_uri[0].id)
        self.assertEquals(child.id, child_from_scalar[0].id)
        self.assertEquals(canonical['relationships'][0]['predicate'],
                          relation[0].predicate)

    # RecordDAO
    def test_recorddao_basic(self):
        """Test that RecordDAO is inserting and getting correctly."""
        record_dao = sina_cass.DAOFactory(TEMP_KEYSPACE_NAME).createRecordDAO()

        # First test the minimal, JSON-free Record
        pure_obj_record = Record("hello", "there")
        record_dao.insert(pure_obj_record)
        returned_record = record_dao.get("hello")
        self.assertEquals(returned_record.id, pure_obj_record.id)
        self.assertEquals(returned_record.type, pure_obj_record.type)

        rec = Record(id="spam", type="eggs",
                     user_defined={},
                     data={"eggs": {"value": 12,
                                    "units": None,
                                    "tags": ["runny"]}},
                     files=[{"uri": "eggs.brek",
                             "mimetype": "egg",
                             "tags": ["fried"]}])
        record_dao.insert(rec)
        returned_record = record_dao.get("spam")
        self.assertEquals(returned_record.id, rec.id)
        self.assertEquals(returned_record.type, rec.type)
        self.assertEquals(returned_record.user_defined, rec.user_defined)
        self.assertEquals(returned_record.raw, rec.raw)
        returned_scalars = record_dao.get_scalars("spam", ["eggs"])
        self.assertEquals(returned_scalars, rec.data)
        returned_files = record_dao.get_files("spam")
        self.assertEquals(returned_files, rec.files)
        overwrite = Record(id="spam",
                              type="new_eggs",
                              user_defined={"water": "bread",
                                            "flour": "bread"})
        record_dao.insert(overwrite, force_overwrite=True)
        returned_record = record_dao.get("spam")
        self.assertEquals(returned_record.id, rec.id)
        self.assertEquals(returned_record.type, overwrite.type)
        self.assertEquals(returned_record.user_defined, overwrite.user_defined)

    def test_recorddao_insert_extras(self):
        """
        Test that RecordDAO is inserting and retrieving files and scalars.

        Doesn't do much testing of functionality, see later tests for that.
        """
        record_dao = sina_cass.DAOFactory(TEMP_KEYSPACE_NAME).createRecordDAO()
        rec = Record(id="spam",
                     type="new_eggs",
                     user_defined={},
                     data={"foo": {"value": 12,
                                   "units": None,
                                   "tags": ["in", "on"]},
                           "bar": {"value": "1",
                                   "units": None}},
                     files=[{"uri": "ham.png", "mimetype": "png"},
                            {"uri": "ham.curve",
                             "contents": "eggs"}])
        record_dao.insert(rec)
        scal = ScalarRange(name="foo", min=12, min_inclusive=True,
                           max=12, max_inclusive=True)
<<<<<<< HEAD
        returned_record = list(record_dao.get_given_scalar(scal))[0]
        self.assertEquals(returned_record.id, vals_files.id)
        no_scal = ScalarRange(name="bar", min=1, min_inclusive=True)
        self.assertFalse(list(record_dao.get_given_scalar(no_scal)))
        file_match = list(record_dao.get_given_document_uri(uri="ham.png"))[0]
        self.assertEquals(file_match.id, vals_files.id)
=======
        returned_record = record_dao.get_given_scalar(scal)[0]
        self.assertEquals(returned_record.id, rec.id)
        no_scal = ScalarRange(name="bar", min=1, min_inclusive=True)
        self.assertFalse(record_dao.get_given_scalar(no_scal))
        file_match = record_dao.get_given_document_uri(uri="ham.png")[0]
        self.assertEquals(file_match.id, rec.id)
>>>>>>> 3a9549a1

    @patch(__name__+'.sina_cass.RecordDAO.get')
    def test_recorddao_uri(self, mock_get):
        """Test that RecordDAO is retrieving based on uris correctly."""
        mock_get.return_value = True
        factory = sina_cass.DAOFactory(TEMP_KEYSPACE_NAME)
        record_dao = factory.createRecordDAO()
        _populate_database_with_files()
        end_wildcard = list(record_dao.get_given_document_uri(uri="beep.%"))
        # The id "spam" matches twice. So we get 4 with 3 unique.
        self.assertEqual(len(end_wildcard), 4)
        mid_wildcard = list(record_dao.get_given_document_uri(uri="beep%png"))
        self.assertEqual(len(mid_wildcard), 2)
        first_wildcard = record_dao.get_given_document_uri(uri="%png")
        self.assertEqual(len(list(first_wildcard)), 3)
        multi_wildcard = record_dao.get_given_document_uri(uri="%.%")
        self.assertEqual(len(list(multi_wildcard)), 5)
        all_wildcard = record_dao.get_given_document_uri(uri="%")
        self.assertEqual(len(list(all_wildcard)), 6)
        ids_only = record_dao.get_given_document_uri(uri="%.%", ids_only=True)
        self.assertIsInstance(ids_only, types.GeneratorType,
                              "Method must return a generator.")
        ids_only = list(ids_only)
        self.assertEqual(len(ids_only), 5)
        self.assertIsInstance(ids_only[0], six.string_types)
        six.assertCountEqual(self, ids_only, ["spam", "spam1", "spam3", "spam4", "spam"])

    @patch(__name__+'.sina_cass.RecordDAO.get')
    def test_recorddao_scalar(self, mock_get):
        """
        Test that RecordDAO is retrieving based on scalars correctly.

        Uses multiple records, ranges, etcs.
        """
        mock_get.return_value = True
        factory = sina_cass.DAOFactory(TEMP_KEYSPACE_NAME)
        record_dao = factory.createRecordDAO()
        _populate_database_with_scalars()
        too_big_range = ScalarRange(name="spam_scal", max=9,
                                    max_inclusive=True)
        too_big = record_dao.get_given_scalar(too_big_range)
        self.assertFalse(list(too_big))
        too_small_range = ScalarRange(name="spam_scal", min=10.99999,
                                      min_inclusive=False)
        too_small = record_dao.get_given_scalar(too_small_range)
        self.assertFalse(list(too_small))
        just_right_range = ScalarRange(name="spam_scal", min=0,
                                       min_inclusive=True, max=300,
                                       max_inclusive=True)
        just_right = record_dao.get_given_scalar(just_right_range)
        self.assertEqual(len(list(just_right)), 3)
        nonexistant_range = ScalarRange(name="not_here", min=0,
                                        min_inclusive=True, max=300,
                                        max_inclusive=True)
        no_scalar = record_dao.get_given_scalar(nonexistant_range)
        self.assertFalse(list(no_scalar))
        multi_range = ScalarRange(name="spam_scal")
        multi = list(record_dao.get_given_scalar(multi_range))
        self.assertEqual(len(multi), 3)
        self.assertEqual(mock_get.call_count, 6)
        ids_only = record_dao.get_given_scalar(multi_range, ids_only=True)
        self.assertIsInstance(ids_only, types.GeneratorType,
                              "Method must return a generator.")
        ids_only = list(ids_only)
        self.assertEqual(len(ids_only), 3)
        self.assertIsInstance(ids_only[0], six.string_types)
        six.assertCountEqual(self, ids_only, ["spam", "spam2", "spam3"])

    @patch(__name__+'.sina_cass.RecordDAO.get')
    def test_recorddao_many_scalar(self, mock_get):
        """Test that RecordDAO's retrieving on multiple scalars correctly."""
        mock_get.return_value = True
        factory = sina_cass.DAOFactory(TEMP_KEYSPACE_NAME)
        record_dao = factory.createRecordDAO()
        _populate_database_with_scalars()
        spam_and_spam_3 = ScalarRange(name="spam_scal", min=10,
                                      min_inclusive=True)
        spam_3_only = ScalarRange(name="spam_scal_2", max=100)
        one = record_dao.get_given_scalars([spam_and_spam_3,
                                            spam_3_only])
        self.assertEqual(len(list(one)), 1)
        none_fulfill = ScalarRange(name="nonexistant", max=100)
        none = list(record_dao.get_given_scalars([spam_and_spam_3,
                                                 spam_3_only,
                                                 none_fulfill]))
        self.assertFalse(none)
        id_only = record_dao.get_given_scalars([spam_and_spam_3,
                                               spam_3_only],
                                               ids_only=True)
        self.assertIsInstance(id_only, types.GeneratorType,
                              "Method must return a generator.")
        id_only = list(id_only)
        self.assertEqual(len(id_only), 1)

        self.assertEqual(id_only[0], "spam3")

    def test_recorddao_type(self):
        """Test the RecordDAO is retrieving based on type correctly."""
        factory = sina_cass.DAOFactory(TEMP_KEYSPACE_NAME)
        record_dao = factory.createRecordDAO()
<<<<<<< HEAD
        mock_rec = MagicMock(id="spam", type="run",
                             user_defined={},
                             raw={
                                    "id": "spam",
                                    "type": "run",
                                    "user_defined": {}
                             })
        mock_rec2 = MagicMock(id="spam2", type="run",
                              user_defined={},
                              raw={
                                    "id": "spam2",
                                    "type": "run",
                                    "user_defined": {}
                              })
        mock_rec3 = MagicMock(id="spam3", type="foo",
                              user_defined={},
                              raw={
                                    "id": "spam3",
                                    "type": "foo",
                                    "user_defined": {}
                              })
        mock_rec4 = MagicMock(id="spam4", type="bar",
                              user_defined={},
                              raw={
                                    "id": "spam4",
                                    "type": "bar",
                                    "user_defined": {}
                              })
        mock_rec5 = MagicMock(id="spam1", type="run",
                              user_defined={},
                              raw={
                                    "id": "spam1",
                                    "type": "run",
                                    "user_defined": {}
                              })
        record_dao.insert(mock_rec)
        record_dao.insert(mock_rec2)
        record_dao.insert(mock_rec3)
        record_dao.insert(mock_rec4)
        record_dao.insert(mock_rec5)
        get_one = list(record_dao.get_all_of_type("bar"))
        self.assertEqual(len(get_one), 1)
        self.assertIsInstance(get_one[0], Record)
        self.assertEqual(get_one[0].id, mock_rec4.id)
        self.assertEqual(get_one[0].type, mock_rec4.type)
        self.assertEqual(get_one[0].user_defined, mock_rec4.user_defined)
        get_many = list(record_dao.get_all_of_type("run"))
=======
        rec = Record(id="spam",
                     type="run",
                     user_defined={})
        rec2 = Record(id="spam2",
                      type="run",
                      user_defined={})
        rec3 = Record(id="spam3",
                      type="foo",
                      user_defined={})
        rec4 = Record(id="spam4",
                      type="bar",
                      user_defined={})
        rec5 = Record(id="spam1",
                      type="run",
                      user_defined={})
        record_dao.insert(rec)
        record_dao.insert(rec2)
        record_dao.insert(rec3)
        record_dao.insert(rec4)
        record_dao.insert(rec5)
        get_one = record_dao.get_all_of_type("bar")
        self.assertEqual(len(get_one), 1)
        self.assertIsInstance(get_one[0], Record)
        self.assertEqual(get_one[0].id, rec4.id)
        self.assertEqual(get_one[0].type, rec4.type)
        self.assertEqual(get_one[0].user_defined, rec4.user_defined)
        get_many = record_dao.get_all_of_type("run")
>>>>>>> 3a9549a1
        self.assertEqual(len(get_many), 3)
        get_none = list(record_dao.get_all_of_type("butterscotch"))
        self.assertFalse(get_none)
        ids_only = record_dao.get_all_of_type("run", ids_only=True)
        self.assertIsInstance(ids_only, types.GeneratorType,
                              "Method must return a generator.")
        ids_only = list(ids_only)
        self.assertEqual(len(ids_only), 3)
        self.assertIsInstance(ids_only[0], six.string_types)
        six.assertCountEqual(self, ids_only, ["spam", "spam1", "spam2"])

    def test_recorddao_get_files(self):
        """Test that the RecordDAO is getting files for records correctly."""
        record_dao = sina_cass.DAOFactory(TEMP_KEYSPACE_NAME).createRecordDAO()
        _populate_database_with_files()
        get_one = record_dao.get_files(id="spam1")
        self.assertEqual(len(get_one), 1)
        self.assertEqual(get_one[0]["uri"], "beep.wav")
        self.assertEqual(get_one[0]["tags"], ["output", "eggs"])
        self.assertFalse(get_one[0]["mimetype"])
        get_more = record_dao.get_files(id="spam")
        self.assertEqual(len(get_more), 2)
        self.assertEqual(get_more[0]["uri"], "beep.pong")

    def test_recorddao_get_scalars(self):
        """Test the RecordDAO is getting specific scalars correctly."""
        record_dao = sina_cass.DAOFactory(TEMP_KEYSPACE_NAME).createRecordDAO()
        _populate_database_with_scalars()
        get_one = record_dao.get_scalars(id="spam",
                                         scalar_names=["spam_scal"])
        self.assertEqual(len(get_one), 1)
        self.assertEqual(get_one["spam_scal"]["units"], "pigs")
        get_more = record_dao.get_scalars(id="spam",
                                          scalar_names=["spam_scal_2",
                                                        "spam_scal"])
        self.assertEqual(len(get_more), 2)
        self.assertEqual(get_one["spam_scal"]["tags"], ["hammy"])
        self.assertFalse(get_more["spam_scal_2"]["units"])
        self.assertFalse(get_more["spam_scal_2"]["tags"])
        # Value is not a scalar
        # TODO: Maybe we should return values as well as scalars for this?
        # Seems more in line with what customers might expect.
        get_gone = record_dao.get_scalars(id="spam",
                                          scalar_names=["value-1"])
        self.assertFalse(get_gone)
        get_norec = record_dao.get_scalars(id="wheeee",
                                           scalar_names=["value-1"])
        self.assertFalse(get_norec)

    # RelationshipDAO
    def test_relationshipdao_basic(self):
        """Test that RelationshipDAO is inserting and getting correctly."""
        factory = sina_cass.DAOFactory(TEMP_KEYSPACE_NAME)
        relationship_dao = factory.createRelationshipDAO()
        mock_relationship = MagicMock(subject_id="spam",
                                      object_id="eggs",
                                      predicate="loves")
        relationship_dao.insert(mock_relationship)
        subj = relationship_dao.get(subject_id=mock_relationship.subject_id)
        pred = relationship_dao.get(predicate=mock_relationship.predicate)
        obj_pred = relationship_dao.get(object_id=mock_relationship.object_id,
                                        predicate=mock_relationship.predicate)
        full = relationship_dao.get(subject_id=mock_relationship.subject_id,
                                    object_id=mock_relationship.object_id,
                                    predicate=mock_relationship.predicate)
        for relationship_list in (subj, pred, obj_pred, full):
            result = relationship_list[0]
            self.assertEquals(result.subject_id,
                              mock_relationship.subject_id)
            self.assertEquals(result.object_id,
                              mock_relationship.object_id)
            self.assertEquals(result.predicate,
                              mock_relationship.predicate)
        with self.assertRaises(ValueError) as context:
            relationship_dao.insert(subject_id="spam", object_id="eggs")
        self.assertIn('Must supply either', str(context.exception))

    # RunDAO
    def test_rundao_basic(self):
        """Test that RunDAO is inserting and getting correnctly."""
        run_dao = sina_cass.DAOFactory(TEMP_KEYSPACE_NAME).createRunDAO()
        run = Run(id="spam", version="1.2.3",
                  application="bar", user="bep",
                  user_defined={"boop": "bep"})
        run_dao.insert(run)
        returned_run = run_dao.get("spam")
        self.assertEquals(returned_run.id, run.id)
        self.assertEquals(returned_run.raw, run.raw)
        self.assertEquals(returned_run.application, run.application)
        self.assertEquals(returned_run.user, run.user)
        self.assertEquals(returned_run.user_defined, run.user_defined)
        self.assertEquals(returned_run.version, run.version)

    def test_rundao_get_scalars(self):
        """
        Test ability to find Runs by scalars.

        The current version inherits from RecordDAO and does only a little
        extra processing, and most of that in _convert_record_to_run. We're
        really just making sure nothing gets lost between those two.
        """
        # TODO: Test raises question of whether type should be tracked in
        # the scalars table.
        factory = sina_cass.DAOFactory(TEMP_KEYSPACE_NAME)
        _populate_database_with_scalars()
        run_dao = factory.createRunDAO()
        rec = Record(id="spam2", type="task",
                     user_defined={})
        run = Run(id="spam", user="bep", application="foo",
                  version="1.2", user_defined={"spam": "eggs"})
        run2 = Run(id="spam3", user="egg", application="foo",
                   version="0.4", user_defined={"eggs": "spam"})
        run_dao.record_DAO.insert(rec)
        run_dao.insert_many([run, run2])
        multi_range = ScalarRange(name="spam_scal")
        multi_scalar = list(run_dao.get_given_scalar(multi_range))
        self.assertEqual(len(multi_scalar), 2)
        # They're returned in primary key order
        spam_run = multi_scalar[0]
        self.assertEquals(spam_run.user, run.user)
        self.assertEquals(spam_run.raw, run.raw)

    def test_convert_record_to_run_good(self):
        """Test we return a Run when given a Record with valid input."""
        rec = Record(id="spam", type="run")
        rec["user"] = "bob"
        rec["application"] = "skillet"
        rec["version"] = "1.0"
        factory = sina_cass.DAOFactory(TEMP_KEYSPACE_NAME)
        run_dao = factory.createRunDAO()
        converted_run = run_dao._convert_record_to_run(record=rec)
        self.assertEqual(converted_run.raw, rec.raw)
        self.assertEqual(type(converted_run), Run)

    def test_convert_record_to_run_bad(self):
        """Test we raise a ValueError when given a Record with bad input."""
        rec = Record(id="spam", type="task")
        rec["user"] = "bob"
        rec["application"] = "skillet"
        rec["version"] = "1.0"
        factory = sina_cass.DAOFactory(TEMP_KEYSPACE_NAME)
        run_dao = factory.createRunDAO()
        with self.assertRaises(ValueError) as context:
            run_dao._convert_record_to_run(record=rec)
        self.assertIn('Record must be of subtype Run to convert to Run. Given',
                      str(context.exception))<|MERGE_RESOLUTION|>--- conflicted
+++ resolved
@@ -201,21 +201,12 @@
         record_dao.insert(rec)
         scal = ScalarRange(name="foo", min=12, min_inclusive=True,
                            max=12, max_inclusive=True)
-<<<<<<< HEAD
         returned_record = list(record_dao.get_given_scalar(scal))[0]
-        self.assertEquals(returned_record.id, vals_files.id)
+        self.assertEquals(returned_record.id, rec.id)
         no_scal = ScalarRange(name="bar", min=1, min_inclusive=True)
         self.assertFalse(list(record_dao.get_given_scalar(no_scal)))
         file_match = list(record_dao.get_given_document_uri(uri="ham.png"))[0]
-        self.assertEquals(file_match.id, vals_files.id)
-=======
-        returned_record = record_dao.get_given_scalar(scal)[0]
-        self.assertEquals(returned_record.id, rec.id)
-        no_scal = ScalarRange(name="bar", min=1, min_inclusive=True)
-        self.assertFalse(record_dao.get_given_scalar(no_scal))
-        file_match = record_dao.get_given_document_uri(uri="ham.png")[0]
         self.assertEquals(file_match.id, rec.id)
->>>>>>> 3a9549a1
 
     @patch(__name__+'.sina_cass.RecordDAO.get')
     def test_recorddao_uri(self, mock_get):
@@ -316,55 +307,6 @@
         """Test the RecordDAO is retrieving based on type correctly."""
         factory = sina_cass.DAOFactory(TEMP_KEYSPACE_NAME)
         record_dao = factory.createRecordDAO()
-<<<<<<< HEAD
-        mock_rec = MagicMock(id="spam", type="run",
-                             user_defined={},
-                             raw={
-                                    "id": "spam",
-                                    "type": "run",
-                                    "user_defined": {}
-                             })
-        mock_rec2 = MagicMock(id="spam2", type="run",
-                              user_defined={},
-                              raw={
-                                    "id": "spam2",
-                                    "type": "run",
-                                    "user_defined": {}
-                              })
-        mock_rec3 = MagicMock(id="spam3", type="foo",
-                              user_defined={},
-                              raw={
-                                    "id": "spam3",
-                                    "type": "foo",
-                                    "user_defined": {}
-                              })
-        mock_rec4 = MagicMock(id="spam4", type="bar",
-                              user_defined={},
-                              raw={
-                                    "id": "spam4",
-                                    "type": "bar",
-                                    "user_defined": {}
-                              })
-        mock_rec5 = MagicMock(id="spam1", type="run",
-                              user_defined={},
-                              raw={
-                                    "id": "spam1",
-                                    "type": "run",
-                                    "user_defined": {}
-                              })
-        record_dao.insert(mock_rec)
-        record_dao.insert(mock_rec2)
-        record_dao.insert(mock_rec3)
-        record_dao.insert(mock_rec4)
-        record_dao.insert(mock_rec5)
-        get_one = list(record_dao.get_all_of_type("bar"))
-        self.assertEqual(len(get_one), 1)
-        self.assertIsInstance(get_one[0], Record)
-        self.assertEqual(get_one[0].id, mock_rec4.id)
-        self.assertEqual(get_one[0].type, mock_rec4.type)
-        self.assertEqual(get_one[0].user_defined, mock_rec4.user_defined)
-        get_many = list(record_dao.get_all_of_type("run"))
-=======
         rec = Record(id="spam",
                      type="run",
                      user_defined={})
@@ -385,14 +327,13 @@
         record_dao.insert(rec3)
         record_dao.insert(rec4)
         record_dao.insert(rec5)
-        get_one = record_dao.get_all_of_type("bar")
+        get_one = list(record_dao.get_all_of_type("bar"))
         self.assertEqual(len(get_one), 1)
         self.assertIsInstance(get_one[0], Record)
         self.assertEqual(get_one[0].id, rec4.id)
         self.assertEqual(get_one[0].type, rec4.type)
         self.assertEqual(get_one[0].user_defined, rec4.user_defined)
-        get_many = record_dao.get_all_of_type("run")
->>>>>>> 3a9549a1
+        get_many = list(record_dao.get_all_of_type("run"))
         self.assertEqual(len(get_many), 3)
         get_none = list(record_dao.get_all_of_type("butterscotch"))
         self.assertFalse(get_none)
