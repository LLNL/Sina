--- conflicted
+++ resolved
@@ -121,11 +121,11 @@
         self.assertEquals(canonical['records'][0]['type'], parent.type)
         self.assertEquals(canonical['records'][1]['application'],
                           child.application)
-        child_from_uri = run_factory.get_given_document_uri("foo.png")
+        child_from_uri = list(run_factory.get_given_document_uri("foo.png"))
         child_scalar = ScalarRange(name="scalar-1", min=387.6,
                                    min_inclusive=True, max=387.6,
                                    max_inclusive=True)
-        child_from_scalar = run_factory.get_given_scalar(child_scalar)
+        child_from_scalar = list(run_factory.get_given_scalar(child_scalar))
         self.assertEquals(canonical['records'][1]['application'],
                           child.application)
         self.assertEquals(child.id, child_from_uri[0].id)
@@ -380,17 +380,13 @@
         multi_wildcard = record_dao.get_given_document_uri(uri="%.%")
         self.assertEqual(len(list(multi_wildcard)), 4)
         all_wildcard = record_dao.get_given_document_uri(uri="%")
-<<<<<<< HEAD
         self.assertEqual(len(list(all_wildcard)), 5)
-=======
-        self.assertEqual(len(all_wildcard), 5)
-        ids_only = record_dao.get_given_document_uri(uri="%.%", ids_only=True)
+        ids_only = list(record_dao.get_given_document_uri(uri="%.%", ids_only=True))
         self.assertEqual(len(ids_only), 4)
         self.assertIsInstance(ids_only, list,
                               "Method must return a list to allow subscripting and modification")
         self.assertIsInstance(ids_only[0], six.string_types)
         six.assertCountEqual(self, ids_only, ["spam", "spam1", "spam3", "spam4"])
->>>>>>> ffda3a74
 
     @patch(__name__+'.sina_sql.RecordDAO.get')
     def test_recorddao_scalar(self, mock_get):
@@ -421,7 +417,7 @@
         multi = record_dao.get_given_scalar(multi_range)
         self.assertEqual(len(list(multi)), 3)
         self.assertEqual(mock_get.call_count, 6)
-        ids_only = record_dao.get_given_scalar(multi_range, ids_only=True)
+        ids_only = list(record_dao.get_given_scalar(multi_range, ids_only=True))
         self.assertEqual(len(ids_only), 3)
         self.assertIsInstance(ids_only, list,
                               "Method must return a list to allow subscripting and modification")
@@ -445,23 +441,16 @@
         none = record_dao.get_given_scalars([spam_and_spam_3,
                                              spam_3_only,
                                              none_fulfill])
-<<<<<<< HEAD
         self.assertFalse(list(none))
-
-    @patch(__name__+'.sina_sql.RecordDAO.get')
-    def test_recorddao_type(self, mock_get):
-=======
-        self.assertFalse(none)
-        id_only = record_dao.get_given_scalars([spam_and_spam_3,
-                                                spam_3_only],
-                                               ids_only=True)
+        id_only = list(record_dao.get_given_scalars([spam_and_spam_3,
+                                                    spam_3_only],
+                                                    ids_only=True))
         self.assertEqual(len(id_only), 1)
         self.assertIsInstance(id_only, list,
                               "Method must return a list to allow subscripting and modification")
         self.assertEqual(id_only[0], "spam3")
 
     def test_recorddao_type(self):
->>>>>>> ffda3a74
         """Test the RecordDAO is retrieving based on type correctly."""
         factory = sina_sql.DAOFactory()
         record_dao = factory.createRecordDAO()
@@ -501,14 +490,14 @@
         record_dao.insert(mock_rec3)
         record_dao.insert(mock_rec4)
         record_dao.insert(mock_rec5)
-        get_one = record_dao.get_all_of_type("bar")
+        get_one = list(record_dao.get_all_of_type("bar"))
         self.assertEqual(len(get_one), 1)
         self.assertIsInstance(get_one[0], Record)
-        get_many = record_dao.get_all_of_type("run")
+        get_many = list(record_dao.get_all_of_type("run"))
         self.assertEqual(len(get_many), 3)
-        get_none = record_dao.get_all_of_type("butterscotch")
+        get_none = list(record_dao.get_all_of_type("butterscotch"))
         self.assertFalse(get_none)
-        ids_only = record_dao.get_all_of_type("run", ids_only=True)
+        ids_only = list(record_dao.get_all_of_type("run", ids_only=True))
         self.assertEqual(len(ids_only), 3)
         self.assertIsInstance(ids_only, list,
                               "Method must return a list to allow subscripting and modification")
@@ -637,7 +626,7 @@
         run_dao.record_DAO.insert(mock_rec)
         run_dao.insert_many([run, run2])
         multi_range = ScalarRange(name="spam_scal")
-        multi_scalar = run_dao.get_given_scalar(multi_range)
+        multi_scalar = list(run_dao.get_given_scalar(multi_range))
         self.assertEqual(len(multi_scalar), 2)
         # They're returned in primary key order
         spam_run = multi_scalar[0]
