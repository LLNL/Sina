--- conflicted
+++ resolved
@@ -415,48 +415,6 @@
         """Test the RecordDAO is retrieving based on type correctly."""
         factory = sina_sql.DAOFactory()
         record_dao = factory.createRecordDAO()
-<<<<<<< HEAD
-        mock_rec = MagicMock(id="spam", type="run",
-                             application="skillet",
-                             raw={
-                                    "id": "spam",
-                                    "type": "run",
-                                    "application": "skillet"
-                              })
-        mock_rec2 = MagicMock(id="spam2", type="run",
-                              application="skillet",
-                              raw={
-                                    "id": "spam2",
-                                    "type": "run",
-                                    "application": "skillet"
-                               })
-        mock_rec3 = MagicMock(id="spam3", type="foo",
-                              raw={
-                                    "id": "spam3",
-                                    "type": "foo",
-                              })
-        mock_rec4 = MagicMock(id="spam4", type="bar",
-                              raw={
-                                    "id": "spam4",
-                                    "type": "bar",
-                              })
-        mock_rec5 = MagicMock(id="spam1", type="run",
-                              application="skillet",
-                              raw={
-                                    "id": "spam1",
-                                    "type": "run",
-                                    "application": "skillet"
-                              })
-        record_dao.insert(mock_rec)
-        record_dao.insert(mock_rec2)
-        record_dao.insert(mock_rec3)
-        record_dao.insert(mock_rec4)
-        record_dao.insert(mock_rec5)
-        get_one = list(record_dao.get_all_of_type("bar"))
-        self.assertEqual(len(get_one), 1)
-        self.assertIsInstance(get_one[0], Record)
-        get_many = list(record_dao.get_all_of_type("run"))
-=======
         rec = Record(id="spam",
                      type="run",
                      user_defined={})
@@ -477,14 +435,13 @@
         record_dao.insert(rec3)
         record_dao.insert(rec4)
         record_dao.insert(rec5)
-        get_one = record_dao.get_all_of_type("bar")
+        get_one = list(record_dao.get_all_of_type("bar"))
         self.assertEqual(len(get_one), 1)
         self.assertIsInstance(get_one[0], Record)
         self.assertEqual(get_one[0].id, rec4.id)
         self.assertEqual(get_one[0].type, rec4.type)
         self.assertEqual(get_one[0].user_defined, rec4.user_defined)
-        get_many = record_dao.get_all_of_type("run")
->>>>>>> 3a9549a1
+        get_many = list(record_dao.get_all_of_type("run"))
         self.assertEqual(len(get_many), 3)
         get_none = list(record_dao.get_all_of_type("butterscotch"))
         self.assertFalse(get_none)
