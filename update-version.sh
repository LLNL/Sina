#!/bin/bash

set -e

MAJOR=1
<<<<<<< HEAD
MINOR=10
=======
MINOR=11
>>>>>>> 31986d3b
PATCH=0
FULL=${MAJOR}.${MINOR}.${PATCH}

# For compatibility between OSX and Unix, we need to set a backup file and then delete it

BACKUP_EXT=version_backup

sed -i.${BACKUP_EXT} "s/set(SINA_VERSION_MAJOR .*)/set(SINA_VERSION_MAJOR ${MAJOR})/" cpp/CMakeLists.txt
sed -i.${BACKUP_EXT} "s/set(SINA_VERSION_MINOR .*)/set(SINA_VERSION_MINOR ${MINOR})/" cpp/CMakeLists.txt
sed -i.${BACKUP_EXT} "s/set(SINA_VERSION_PATCH .*)/set(SINA_VERSION_PATCH ${PATCH})/" cpp/CMakeLists.txt

sed -i.${BACKUP_EXT} "s/__VERSION__ =.*/__VERSION__ = \"${FULL}\"/" python/sina/__init__.py
sed -i.${BACKUP_EXT} "s/VERSION =.*/VERSION = \"${FULL}\"/" python/setup.py

# cleanup
find . -name "*.${BACKUP_EXT}" -delete<|MERGE_RESOLUTION|>--- conflicted
+++ resolved
@@ -3,11 +3,7 @@
 set -e
 
 MAJOR=1
-<<<<<<< HEAD
-MINOR=10
-=======
 MINOR=11
->>>>>>> 31986d3b
 PATCH=0
 FULL=${MAJOR}.${MINOR}.${PATCH}
 
